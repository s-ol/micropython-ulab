
/*
 * This file is part of the micropython-ulab project, 
 *
 * https://github.com/v923z/micropython-ulab
 *
 * The MIT License (MIT)
 *
 * Copyright (c) 2019-2020 Zoltán Vörös
 *               2020 Jeff Epler for Adafruit Industries
 *               2020 Scott Shawcroft for Adafruit Industries
 *               2020 Taku Fukada
*/

#include "py/obj.h"
#include "py/runtime.h"
#include "py/objarray.h"
#include "../linalg/linalg.h"
#include "poly.h"

#if ULAB_POLY_MODULE

#if ULAB_POLY_HAS_POLYFIT
//| """Polynomial functions"""
//|
//| from ulab import _ArrayLike
//|

//| @overload
//| def polyfit(y: _ArrayLike, degree: int) -> ulab.array: ...
//| @overload
//| def polyfit(x: _ArrayLike, y: _ArrayLike, degree: int) -> ulab.array:
//|     """Return a polynomial of given degree that approximates the function
//|        f(x)=y.  If x is not supplied, it is the range(len(y))."""
//|     ...
//|

mp_obj_t poly_polyfit(size_t n_args, const mp_obj_t *args) {
    if(!ndarray_object_is_array_like(args[0])) {
        mp_raise_ValueError(translate("input data must be an iterable"));
    }
    size_t lenx = 0, leny = 0;
    uint8_t deg = 0;
    mp_float_t *x, *XT, *y, *prod;

    if(n_args == 2) { // only the y values are supplied
        // TODO: this is actually not enough: the first argument can very well be a matrix, 
        // in which case we are between the rock and a hard place
        leny = (size_t)mp_obj_get_int(mp_obj_len_maybe(args[0]));
        deg = (uint8_t)mp_obj_get_int(args[1]);
        if(leny < deg) {
            mp_raise_ValueError(translate("more degrees of freedom than data points"));
        }
        lenx = leny;
        x = m_new(mp_float_t, lenx); // assume uniformly spaced data points
        for(size_t i=0; i < lenx; i++) {
            x[i] = i;
        }
        y = m_new(mp_float_t, leny);
        fill_array_iterable(y, args[0]);
    } else /* n_args == 3 */ {
        if(!ndarray_object_is_array_like(args[1])) {
            mp_raise_ValueError(translate("input data must be an iterable"));
        }
        lenx = (size_t)mp_obj_get_int(mp_obj_len_maybe(args[0]));
        leny = (size_t)mp_obj_get_int(mp_obj_len_maybe(args[1]));
        if(lenx != leny) {
            mp_raise_ValueError(translate("input vectors must be of equal length"));
        }
        deg = (uint8_t)mp_obj_get_int(args[2]);
        if(leny < deg) {
            mp_raise_ValueError(translate("more degrees of freedom than data points"));
        }
        x = m_new(mp_float_t, lenx);
        fill_array_iterable(x, args[0]);
        y = m_new(mp_float_t, leny);
        fill_array_iterable(y, args[1]);
    }
    
    // one could probably express X as a function of XT, 
    // and thereby save RAM, because X is used only in the product
    XT = m_new(mp_float_t, (deg+1)*leny); // XT is a matrix of shape (deg+1, len) (rows, columns)
    for(size_t i=0; i < leny; i++) { // column index
        XT[i+0*lenx] = 1.0; // top row
        for(uint8_t j=1; j < deg+1; j++) { // row index
            XT[i+j*leny] = XT[i+(j-1)*leny]*x[i];
        }
    }
    
    prod = m_new(mp_float_t, (deg+1)*(deg+1)); // the product matrix is of shape (deg+1, deg+1)
    mp_float_t sum;
    for(uint8_t i=0; i < deg+1; i++) { // column index
        for(uint8_t j=0; j < deg+1; j++) { // row index
            sum = 0.0;
            for(size_t k=0; k < lenx; k++) {
                // (j, k) * (k, i) 
                // Note that the second matrix is simply the transpose of the first: 
                // X(k, i) = XT(i, k) = XT[k*lenx+i]
                sum += XT[j*lenx+k]*XT[i*lenx+k]; // X[k*(deg+1)+i];
            }
            prod[j*(deg+1)+i] = sum;
        }
    }
    if(!linalg_invert_matrix(prod, deg+1)) {
        // Although X was a Vandermonde matrix, whose inverse is guaranteed to exist, 
        // we bail out here, if prod couldn't be inverted: if the values in x are not all 
        // distinct, prod is singular
        m_del(mp_float_t, XT, (deg+1)*lenx);
        m_del(mp_float_t, x, lenx);
        m_del(mp_float_t, y, lenx);
        m_del(mp_float_t, prod, (deg+1)*(deg+1));
        mp_raise_ValueError(translate("could not invert Vandermonde matrix"));
    } 
    // at this point, we have the inverse of X^T * X
    // y is a column vector; x is free now, we can use it for storing intermediate values
    for(uint8_t i=0; i < deg+1; i++) { // row index
        sum = 0.0;
        for(size_t j=0; j < lenx; j++) { // column index
            sum += XT[i*lenx+j]*y[j];
        }
        x[i] = sum;
    }
    // XT is no longer needed
    m_del(mp_float_t, XT, (deg+1)*leny);
    
    ndarray_obj_t *beta = ndarray_new_linear_array(deg+1, NDARRAY_FLOAT);
    mp_float_t *betav = (mp_float_t *)beta->array;
    // x[0..(deg+1)] contains now the product X^T * y; we can get rid of y
    m_del(float, y, leny);
    
    // now, we calculate beta, i.e., we apply prod = (X^T * X)^(-1) on x = X^T * y; x is a column vector now
    for(uint8_t i=0; i < deg+1; i++) {
        sum = 0.0;
        for(uint8_t j=0; j < deg+1; j++) {
            sum += prod[i*(deg+1)+j]*x[j];
        }
        betav[i] = sum;
    }
    m_del(mp_float_t, x, lenx);
    m_del(mp_float_t, prod, (deg+1)*(deg+1));
    for(uint8_t i=0; i < (deg+1)/2; i++) {
        // We have to reverse the array, for the leading coefficient comes first. 
        SWAP(mp_float_t, betav[i], betav[deg-i]);
    }
    return MP_OBJ_FROM_PTR(beta);
}

MP_DEFINE_CONST_FUN_OBJ_VAR_BETWEEN(poly_polyfit_obj, 2, 3, poly_polyfit);
#endif

<<<<<<< HEAD
=======
#if ULAB_POLY_HAS_POLYVAL
>>>>>>> 4098558a
//| def polyval(p: _ArrayLike, x: _ArrayLike) -> ulab.array:
//|     """Evaluate the polynomial p at the points x.  x must be an array."""
//|     ...
//|

mp_obj_t poly_polyval(mp_obj_t o_p, mp_obj_t o_x) {
    if(!ndarray_object_is_array_like(o_p) || !ndarray_object_is_array_like(o_x)) {
        mp_raise_TypeError(translate("inputs are not iterable"));
    }
    // p had better be a one-dimensional standard iterable
    uint8_t plen = mp_obj_get_int(mp_obj_len_maybe(o_p));
    mp_float_t *p = m_new(mp_float_t, plen);
    mp_obj_iter_buf_t p_buf;
    mp_obj_t p_item, p_iterable = mp_getiter(o_p, &p_buf);
    uint8_t i = 0;    
    while((p_item = mp_iternext(p_iterable)) != MP_OBJ_STOP_ITERATION) {
        p[i] = mp_obj_get_float(p_item);
        i++;
    }

    // polynomials are going to be of type float, except, when both 
    // the coefficients and the independent variable are integers
    ndarray_obj_t *ndarray;
    if(MP_OBJ_IS_TYPE(o_x, &ulab_ndarray_type)) {
        ndarray_obj_t *source = MP_OBJ_TO_PTR(o_x);
        uint8_t *sarray = (uint8_t *)source->array;
        ndarray = ndarray_new_dense_ndarray(source->ndim, source->shape, NDARRAY_FLOAT);
        mp_float_t *array = (mp_float_t *)ndarray->array;
        
        // TODO: these loops are really nothing, but the re-impplementation of 
        // ITERATE_VECTOR from vectorise.c. We could pass a function pointer here
        #if ULAB_MAX_DIMS > 3
        size_t i = 0;
        do {
        #endif
            #if ULAB_MAX_DIMS > 2
            size_t j = 0;
            do {
            #endif
                #if ULAB_MAX_DIMS > 1
                size_t k = 0;
                do {
                #endif
                    size_t l = 0;
                    do {
                        mp_float_t y = p[0];
                        mp_float_t _x = ndarray_get_float_value(sarray, source->dtype);
                        for(uint8_t m=0; m < plen-1; m++) {
                            y *= _x;
                            y += p[m+1];
                        }
                        *array++ = y;
                        sarray += source->strides[ULAB_MAX_DIMS - 1];
                        l++;
                    } while(l < source->shape[ULAB_MAX_DIMS - 1]);
                #if ULAB_MAX_DIMS > 1
                    sarray -= source->strides[ULAB_MAX_DIMS - 1] * source->shape[ULAB_MAX_DIMS-1];
                    sarray += source->strides[ULAB_MAX_DIMS - 2];
                    k++;
                } while(k < source->shape[ULAB_MAX_DIMS - 2]);
                #endif
            #if ULAB_MAX_DIMS > 2
                sarray -= source->strides[ULAB_MAX_DIMS - 2] * source->shape[ULAB_MAX_DIMS-2];
                sarray += source->strides[ULAB_MAX_DIMS - 3];
                j++;
            } while(j < source->shape[ULAB_MAX_DIMS - 3]);
            #endif
        #if ULAB_MAX_DIMS > 3
            sarray -= source->strides[ULAB_MAX_DIMS - 3] * source->shape[ULAB_MAX_DIMS-3];
            sarray += source->strides[ULAB_MAX_DIMS - 4];
            i++;
        } while(i < source->shape[ULAB_MAX_DIMS - 4]);
        #endif        
    } else {
        // o_x had better be a one-dimensional standard iterable
        ndarray = ndarray_new_linear_array(mp_obj_get_int(mp_obj_len_maybe(o_x)), NDARRAY_FLOAT);
        mp_float_t *array = (mp_float_t *)ndarray->array;
        mp_obj_iter_buf_t x_buf;
        mp_obj_t x_item, x_iterable = mp_getiter(o_x, &x_buf);
        while ((x_item = mp_iternext(x_iterable)) != MP_OBJ_STOP_ITERATION) {
            mp_float_t _x = mp_obj_get_float(x_item);
            mp_float_t y = p[0];
            for(uint8_t j=0; j < plen-1; j++) {
                y *= _x;
                y += p[j+1];
            }
            *array++ = y;
        }
    }
    m_del(mp_float_t, p, plen);
    return MP_OBJ_FROM_PTR(ndarray);
}

MP_DEFINE_CONST_FUN_OBJ_2(poly_polyval_obj, poly_polyval);
#endif

#if !ULAB_NUMPY_COMPATIBILITY
STATIC const mp_rom_map_elem_t ulab_poly_globals_table[] = {
    { MP_OBJ_NEW_QSTR(MP_QSTR___name__), MP_OBJ_NEW_QSTR(MP_QSTR_poly) },
    #if ULAB_POLY_HAS_POLYFIT
    { MP_OBJ_NEW_QSTR(MP_QSTR_polyfit), (mp_obj_t)&poly_polyfit_obj },
    #endif
    #if ULAB_POLY_HAS_POLYVAL
    { MP_OBJ_NEW_QSTR(MP_QSTR_polyval), (mp_obj_t)&poly_polyval_obj },
    #endif
};

STATIC MP_DEFINE_CONST_DICT(mp_module_ulab_poly_globals, ulab_poly_globals_table);

mp_obj_module_t ulab_poly_module = {
    .base = { &mp_type_module },
    .globals = (mp_obj_dict_t*)&mp_module_ulab_poly_globals,
};
#endif

#endif<|MERGE_RESOLUTION|>--- conflicted
+++ resolved
@@ -148,10 +148,7 @@
 MP_DEFINE_CONST_FUN_OBJ_VAR_BETWEEN(poly_polyfit_obj, 2, 3, poly_polyfit);
 #endif
 
-<<<<<<< HEAD
-=======
 #if ULAB_POLY_HAS_POLYVAL
->>>>>>> 4098558a
 //| def polyval(p: _ArrayLike, x: _ArrayLike) -> ulab.array:
 //|     """Evaluate the polynomial p at the points x.  x must be an array."""
 //|     ...
