
/*
 * This file is part of the micropython-ulab project, 
 *
 * https://github.com/v923z/micropython-ulab
 *
 * The MIT License (MIT)
 *
 * Copyright (c) 2019-2020 Zoltán Vörös
 *               2020 Jeff Epler for Adafruit Industries
 *               2020 Scott Shawcroft for Adafruit Industries
 *               2020 Taku Fukada
*/

#include <math.h>
#include <stdio.h>
#include <stdlib.h>
#include "py/runtime.h"
#include "py/binary.h"
#include "py/obj.h"
#include "py/objarray.h"
#include "vectorise.h"

#if ULAB_VECTORISE_MODULE

//| """Element-by-element functions
//|
//| These functions can operate on numbers, 1-D iterables, 1-D arrays, or 2-D arrays by
//| applying the function to every element in the array.  This is typically
//| much more efficient than expressing the same operation as a Python loop."""
//|
//| from ulab import _DType, _ArrayLike
//|
    
static mp_obj_t vectorise_generic_vector(mp_obj_t o_in, mp_float_t (*f)(mp_float_t)) {
    // Return a single value, if o_in is not iterable
    if(mp_obj_is_float(o_in) || MP_OBJ_IS_INT(o_in)) {
        return mp_obj_new_float(f(mp_obj_get_float(o_in)));
    }    
    if(MP_OBJ_IS_TYPE(o_in, &ulab_ndarray_type)) {
        ndarray_obj_t *source = MP_OBJ_TO_PTR(o_in);
        uint8_t *sarray = (uint8_t *)source->array;
        ndarray_obj_t *ndarray = ndarray_new_dense_ndarray(source->ndim, source->shape, NDARRAY_FLOAT);
        mp_float_t *array = (mp_float_t *)ndarray->array;
        if(source->dtype == NDARRAY_UINT8) {
            ITERATE_VECTOR(uint8_t, array, source, sarray);
        } else if(source->dtype == NDARRAY_INT8) {
            ITERATE_VECTOR(int8_t, array, source, sarray);
        } else if(source->dtype == NDARRAY_UINT16) {
            ITERATE_VECTOR(uint16_t, array, source, sarray);
        } else if(source->dtype == NDARRAY_INT16) {
            ITERATE_VECTOR(int16_t, array, source, sarray);
        } else {
            ITERATE_VECTOR(mp_float_t, array, source, sarray);
        }
        return MP_OBJ_FROM_PTR(ndarray);
    } else if(MP_OBJ_IS_TYPE(o_in, &mp_type_tuple) || MP_OBJ_IS_TYPE(o_in, &mp_type_list) || 
        MP_OBJ_IS_TYPE(o_in, &mp_type_range)) { // i.e., the input is a generic iterable
            mp_obj_array_t *o = MP_OBJ_TO_PTR(o_in);
            ndarray_obj_t *out = ndarray_new_linear_array(o->len, NDARRAY_FLOAT);
            mp_float_t *array = (mp_float_t *)out->array;
            mp_obj_iter_buf_t iter_buf;
            mp_obj_t item, iterable = mp_getiter(o_in, &iter_buf);
            size_t i=0;
            while ((item = mp_iternext(iterable)) != MP_OBJ_STOP_ITERATION) {
                mp_float_t x = mp_obj_get_float(item);
                *array++ = f(x);
                i++;
            }
        return MP_OBJ_FROM_PTR(out);
    }
    return mp_const_none;
}

<<<<<<< HEAD
=======
#if ULAB_VECTORISE_HAS_ACOS
>>>>>>> 4098558a
//| def acos(a: _ArrayLike) -> ulab.array:
//|    """Computes the inverse cosine function"""
//|    ...
//|

MATH_FUN_1(acos, acos);
MP_DEFINE_CONST_FUN_OBJ_1(vectorise_acos_obj, vectorise_acos);
#endif

<<<<<<< HEAD
=======
#if ULAB_VECTORISE_HAS_ACOSH
>>>>>>> 4098558a
//| def acosh(a: _ArrayLike) -> ulab.array:
//|    """Computes the inverse hyperbolic cosine function"""
//|    ...
//|

MATH_FUN_1(acosh, acosh);
MP_DEFINE_CONST_FUN_OBJ_1(vectorise_acosh_obj, vectorise_acosh);
#endif

<<<<<<< HEAD

=======
#if ULAB_VECTORISE_HAS_ASIN
>>>>>>> 4098558a
//| def asin(a: _ArrayLike) -> ulab.array:
//|    """Computes the inverse sine function"""
//|    ...
//|

MATH_FUN_1(asin, asin);
MP_DEFINE_CONST_FUN_OBJ_1(vectorise_asin_obj, vectorise_asin);
#endif

<<<<<<< HEAD
=======
#if ULAB_VECTORISE_HAS_ASINH
>>>>>>> 4098558a
//| def asinh(a: _ArrayLike) -> ulab.array:
//|    """Computes the inverse hyperbolic sine function"""
//|    ...
//|

MATH_FUN_1(asinh, asinh);
MP_DEFINE_CONST_FUN_OBJ_1(vectorise_asinh_obj, vectorise_asinh);
#endif

<<<<<<< HEAD

=======
#if ULAB_VECTORISE_HAS_AROUND
>>>>>>> 4098558a
//| def around(a: _ArrayLike, *, decimals: int = 0) -> ulab.array:
//|    """Returns a new float array in which each element is rounded to
//|       ``decimals`` places."""
//|    ...
//|

mp_obj_t vectorise_around(size_t n_args, const mp_obj_t *pos_args, mp_map_t *kw_args) {
    static const mp_arg_t allowed_args[] = {
        { MP_QSTR_, MP_ARG_REQUIRED | MP_ARG_OBJ, {.u_rom_obj = mp_const_none} },
        { MP_QSTR_decimals, MP_ARG_KW_ONLY | MP_ARG_INT, {.u_int = 0 } }
    };

    mp_arg_val_t args[MP_ARRAY_SIZE(allowed_args)];
    mp_arg_parse_all(n_args, pos_args, kw_args, MP_ARRAY_SIZE(allowed_args), allowed_args, args);
    if(!MP_OBJ_IS_TYPE(args[0].u_obj, &ulab_ndarray_type)) {
        mp_raise_TypeError(translate("first argument must be an ndarray"));
    }
    int8_t n = args[1].u_int;
    mp_float_t mul = MICROPY_FLOAT_C_FUN(pow)(10.0, n);
    ndarray_obj_t *source = MP_OBJ_TO_PTR(args[0].u_obj);
    ndarray_obj_t *ndarray = ndarray_new_dense_ndarray(source->ndim, source->shape, NDARRAY_FLOAT);
    mp_float_t *narray = (mp_float_t *)ndarray->array;
    uint8_t *sarray = (uint8_t *)source->array;
    
    #if ULAB_MAX_DIMS > 3
    size_t i = 0;
    do {
    #endif
        #if ULAB_MAX_DIMS > 2
        size_t j = 0;
        do {
        #endif
            #if ULAB_MAX_DIMS > 1
            size_t k = 0;
            do {
            #endif
                size_t l = 0;
                do {
                    mp_float_t f = ndarray_get_float_value(sarray, source->dtype);
                    *narray++ = MICROPY_FLOAT_C_FUN(round)(f * mul) / mul;
                    sarray += source->strides[ULAB_MAX_DIMS - 1];
                    l++;
                } while(l < source->shape[ULAB_MAX_DIMS - 1]);
            #if ULAB_MAX_DIMS > 1
                sarray -= source->strides[ULAB_MAX_DIMS - 1] * source->shape[ULAB_MAX_DIMS-1];
                sarray += source->strides[ULAB_MAX_DIMS - 2];
                k++;
            } while(k < source->shape[ULAB_MAX_DIMS - 2]);
            #endif
        #if ULAB_MAX_DIMS > 2
            sarray -= source->strides[ULAB_MAX_DIMS - 2] * source->shape[ULAB_MAX_DIMS-2];
            sarray += source->strides[ULAB_MAX_DIMS - 3];
            j++;
        } while(j < source->shape[ULAB_MAX_DIMS - 3]);
        #endif
    #if ULAB_MAX_DIMS > 3
        sarray -= source->strides[ULAB_MAX_DIMS - 3] * source->shape[ULAB_MAX_DIMS-3];
        sarray += source->strides[ULAB_MAX_DIMS - 4];
        i++;
    } while(i < source->shape[ULAB_MAX_DIMS - 4]);
    #endif
    return MP_OBJ_FROM_PTR(ndarray);
}

MP_DEFINE_CONST_FUN_OBJ_KW(vectorise_around_obj, 1, vectorise_around);
#endif

<<<<<<< HEAD
=======
#if ULAB_VECTORISE_HAS_ATAN
>>>>>>> 4098558a
//| def atan(a: _ArrayLike) -> ulab.array:
//|    """Computes the inverse tangent function; the return values are in the
//|       range [-pi/2,pi/2]."""
//|    ...
//|

MATH_FUN_1(atan, atan);
MP_DEFINE_CONST_FUN_OBJ_1(vectorise_atan_obj, vectorise_atan);
#endif

<<<<<<< HEAD
//| def atan2(ya: _ArrayLike, xa: _ArrayLike) -> ulab.array:
=======
#if ULAB_VECTORISE_HAS_ARCTAN2
//| def arctan2(ya: _ArrayLike, xa: _ArrayLike) -> ulab.array:
>>>>>>> 4098558a
//|    """Computes the inverse tangent function of y/x; the return values are in
//|       the range [-pi, pi]."""
//|    ...
//|

mp_obj_t vectorise_arctan2(mp_obj_t y, mp_obj_t x) {
    ndarray_obj_t *ndarray_x = ndarray_from_mp_obj(x);
    ndarray_obj_t *ndarray_y = ndarray_from_mp_obj(y);
    
    uint8_t ndim = 0;
    size_t *shape = m_new(size_t, ULAB_MAX_DIMS);
    int32_t *xstrides = m_new(int32_t, ULAB_MAX_DIMS);
    int32_t *ystrides = m_new(int32_t, ULAB_MAX_DIMS);
    if(!ndarray_can_broadcast(ndarray_x, ndarray_y, &ndim, shape, xstrides, ystrides)) {
        mp_raise_ValueError(translate("operands could not be broadcast together"));
        m_del(size_t, shape, ULAB_MAX_DIMS);
        m_del(int32_t, xstrides, ULAB_MAX_DIMS);
        m_del(int32_t, ystrides, ULAB_MAX_DIMS);
    }

    uint8_t *xarray = (uint8_t *)ndarray_x->array;
    uint8_t *yarray = (uint8_t *)ndarray_y->array;
    
    ndarray_obj_t *results = ndarray_new_dense_ndarray(ndim, shape, NDARRAY_FLOAT);
    mp_float_t *rarray = (mp_float_t *)results->array;

    #if ULAB_MAX_DIMS > 3
    size_t i = 0;
    do {
    #endif
        #if ULAB_MAX_DIMS > 2
        size_t j = 0;
        do {
        #endif
            #if ULAB_MAX_DIMS > 1
            size_t k = 0;
            do {
            #endif
                size_t l = 0;
                do {
                    mp_float_t _x = ndarray_get_float_value(xarray, ndarray_x->dtype);
                    mp_float_t _y = ndarray_get_float_value(yarray, ndarray_y->dtype);
                    *rarray++ = MICROPY_FLOAT_C_FUN(atan2)(_y, _x);
                    xarray += xstrides[ULAB_MAX_DIMS - 1];
                    yarray += ystrides[ULAB_MAX_DIMS - 1];
                    l++;
                } while(l < results->shape[ULAB_MAX_DIMS - 1]);
            #if ULAB_MAX_DIMS > 1
                xarray -= xstrides[ULAB_MAX_DIMS - 1] * results->shape[ULAB_MAX_DIMS-1];
                xarray += xstrides[ULAB_MAX_DIMS - 2];
                yarray -= ystrides[ULAB_MAX_DIMS - 1] * results->shape[ULAB_MAX_DIMS-1];
                yarray += ystrides[ULAB_MAX_DIMS - 2];
                k++;
            } while(k < results->shape[ULAB_MAX_DIMS - 2]);
            #endif
        #if ULAB_MAX_DIMS > 2
            xarray -= xstrides[ULAB_MAX_DIMS - 2] * results->shape[ULAB_MAX_DIMS-2];
            xarray += xstrides[ULAB_MAX_DIMS - 3];
            yarray -= ystrides[ULAB_MAX_DIMS - 2] * results->shape[ULAB_MAX_DIMS-2];
            yarray += ystrides[ULAB_MAX_DIMS - 3];
            j++;
        } while(j < results->shape[ULAB_MAX_DIMS - 3]);
        #endif
    #if ULAB_MAX_DIMS > 3
        xarray -= xstrides[ULAB_MAX_DIMS - 3] * results->shape[ULAB_MAX_DIMS-3];
        xarray += xstrides[ULAB_MAX_DIMS - 4];
        yarray -= ystrides[ULAB_MAX_DIMS - 3] * results->shape[ULAB_MAX_DIMS-3];
        yarray += ystrides[ULAB_MAX_DIMS - 4];
        i++;
    } while(i < results->shape[ULAB_MAX_DIMS - 4]);
    #endif
    
    return MP_OBJ_FROM_PTR(results);
}

MP_DEFINE_CONST_FUN_OBJ_2(vectorise_arctan2_obj, vectorise_arctan2);
#endif /* ULAB_VECTORISE_HAS_ARCTAN2 */

<<<<<<< HEAD


=======
#if ULAB_VECTORISE_HAS_ATANH
>>>>>>> 4098558a
//| def atanh(a: _ArrayLike) -> ulab.array:
//|    """Computes the inverse hyperbolic tangent function"""
//|    ...
//|

MATH_FUN_1(atanh, atanh);
MP_DEFINE_CONST_FUN_OBJ_1(vectorise_atanh_obj, vectorise_atanh);
#endif

<<<<<<< HEAD
=======
#if ULAB_VECTORISE_HAS_CEIL
>>>>>>> 4098558a
//| def ceil(a: _ArrayLike) -> ulab.array:
//|    """Rounds numbers up to the next whole number"""
//|    ...
//|

MATH_FUN_1(ceil, ceil);
MP_DEFINE_CONST_FUN_OBJ_1(vectorise_ceil_obj, vectorise_ceil);
#endif

<<<<<<< HEAD
=======
#if ULAB_VECTORISE_HAS_COS
>>>>>>> 4098558a
//| def cos(a: _ArrayLike) -> ulab.array:
//|    """Computes the cosine function"""
//|    ...
//|

MATH_FUN_1(cos, cos);
MP_DEFINE_CONST_FUN_OBJ_1(vectorise_cos_obj, vectorise_cos);
#endif

<<<<<<< HEAD
=======
#if ULAB_VECTORISE_HAS_COSH
>>>>>>> 4098558a
//| def cosh(a: _ArrayLike) -> ulab.array:
//|    """Computes the hyperbolic cosine function"""
//|    ...
//|

MATH_FUN_1(cosh, cosh);
MP_DEFINE_CONST_FUN_OBJ_1(vectorise_cosh_obj, vectorise_cosh);
#endif

#if ULAB_VECTORISE_HAS_DEGREES
//| def degrees(a: _ArrayLike) -> ulab.array:
//|    """Converts angles from radians to degrees"""
//|    ...
//|

static mp_float_t vectorise_degrees_(mp_float_t value) {
    return value * MICROPY_FLOAT_CONST(180.0) / MP_PI;
}

<<<<<<< HEAD
=======
static mp_obj_t vectorise_degrees(mp_obj_t x_obj) {
    return vectorise_generic_vector(x_obj, vectorise_degrees_);
}

MP_DEFINE_CONST_FUN_OBJ_1(vectorise_degrees_obj, vectorise_degrees);
#endif

#if ULAB_VECTORISE_HAS_ERF
>>>>>>> 4098558a
//| def erf(a: _ArrayLike) -> ulab.array:
//|    """Computes the error function, which has applications in statistics"""
//|    ...
//|

MATH_FUN_1(erf, erf);
MP_DEFINE_CONST_FUN_OBJ_1(vectorise_erf_obj, vectorise_erf);
#endif

<<<<<<< HEAD
=======
#if ULAB_VECTORISE_HAS_ERFC
>>>>>>> 4098558a
//| def erfc(a: _ArrayLike) -> ulab.array:
//|    """Computes the complementary error function, which has applications in statistics"""
//|    ...
//|

MATH_FUN_1(erfc, erfc);
MP_DEFINE_CONST_FUN_OBJ_1(vectorise_erfc_obj, vectorise_erfc);
#endif

<<<<<<< HEAD
=======
#if ULAB_VECTORISE_HAS_EXP
>>>>>>> 4098558a
//| def exp(a: _ArrayLike) -> ulab.array:
//|    """Computes the exponent function."""
//|    ...
//|

MATH_FUN_1(exp, exp);
MP_DEFINE_CONST_FUN_OBJ_1(vectorise_exp_obj, vectorise_exp);
#endif

<<<<<<< HEAD
=======
#if ULAB_VECTORISE_HAS_EXPM1
>>>>>>> 4098558a
//| def expm1(a: _ArrayLike) -> ulab.array:
//|    """Computes $e^x-1$.  In certain applications, using this function preserves numeric accuracy better than the `exp` function."""
//|    ...
//|

MATH_FUN_1(expm1, expm1);
MP_DEFINE_CONST_FUN_OBJ_1(vectorise_expm1_obj, vectorise_expm1);
#endif

<<<<<<< HEAD
=======
#if ULAB_VECTORISE_HAS_FLOOR
>>>>>>> 4098558a
//| def floor(a: _ArrayLike) -> ulab.array:
//|    """Rounds numbers up to the next whole number"""
//|    ...
//|

MATH_FUN_1(floor, floor);
MP_DEFINE_CONST_FUN_OBJ_1(vectorise_floor_obj, vectorise_floor);
#endif

<<<<<<< HEAD
=======
#if ULAB_VECTORISE_HAS_GAMMA
>>>>>>> 4098558a
//| def gamma(a: _ArrayLike) -> ulab.array:
//|    """Computes the gamma function"""
//|    ...
//|

MATH_FUN_1(gamma, tgamma);
MP_DEFINE_CONST_FUN_OBJ_1(vectorise_gamma_obj, vectorise_gamma);
#endif

<<<<<<< HEAD
=======
#if ULAB_VECTORISE_HAS_LGAMMA
>>>>>>> 4098558a
//| def lgamma(a: _ArrayLike) -> ulab.array:
//|    """Computes the natural log of the gamma function"""
//|    ...
//|

MATH_FUN_1(lgamma, lgamma);
MP_DEFINE_CONST_FUN_OBJ_1(vectorise_lgamma_obj, vectorise_lgamma);
#endif

<<<<<<< HEAD
=======
#if ULAB_VECTORISE_HAS_LOG
>>>>>>> 4098558a
//| def log(a: _ArrayLike) -> ulab.array:
//|    """Computes the natural log"""
//|    ...
//|

MATH_FUN_1(log, log);
MP_DEFINE_CONST_FUN_OBJ_1(vectorise_log_obj, vectorise_log);
#endif

<<<<<<< HEAD
=======
#if ULAB_VECTORISE_HAS_LOG10
>>>>>>> 4098558a
//| def log10(a: _ArrayLike) -> ulab.array:
//|    """Computes the log base 10"""
//|    ...
//|

MATH_FUN_1(log10, log10);
MP_DEFINE_CONST_FUN_OBJ_1(vectorise_log10_obj, vectorise_log10);
#endif

<<<<<<< HEAD
=======
#if ULAB_VECTORISE_HAS_LOG2
>>>>>>> 4098558a
//| def log2(a: _ArrayLike) -> ulab.array:
//|    """Computes the log base 2"""
//|    ...
//|

MATH_FUN_1(log2, log2);
MP_DEFINE_CONST_FUN_OBJ_1(vectorise_log2_obj, vectorise_log2);
#endif

#if ULAB_VECTORISE_HAS_RADIANS
//| def radians(a: _ArrayLike) -> ulab.array:
//|    """Converts angles from degrees to radians"""
//|    ...
//|

<<<<<<< HEAD
=======
static mp_float_t vectorise_radians_(mp_float_t value) {
    return value * MP_PI / MICROPY_FLOAT_CONST(180.0);
}

static mp_obj_t vectorise_radians(mp_obj_t x_obj) {
    return vectorise_generic_vector(x_obj, vectorise_radians_);
}

MP_DEFINE_CONST_FUN_OBJ_1(vectorise_radians_obj, vectorise_radians);
#endif

#if ULAB_VECTORISE_HAS_SIN
>>>>>>> 4098558a
//| def sin(a: _ArrayLike) -> ulab.array:
//|    """Computes the sine function"""
//|    ...
//|

MATH_FUN_1(sin, sin);
MP_DEFINE_CONST_FUN_OBJ_1(vectorise_sin_obj, vectorise_sin);
#endif

<<<<<<< HEAD
=======
#if ULAB_VECTORISE_HAS_SINH
>>>>>>> 4098558a
//| def sinh(a: _ArrayLike) -> ulab.array:
//|    """Computes the hyperbolic sine"""
//|    ...
//|

MATH_FUN_1(sinh, sinh);
MP_DEFINE_CONST_FUN_OBJ_1(vectorise_sinh_obj, vectorise_sinh);
#endif

<<<<<<< HEAD
=======
#if ULAB_VECTORISE_HAS_SQRT
>>>>>>> 4098558a
//| def sqrt(a: _ArrayLike) -> ulab.array:
//|    """Computes the square root"""
//|    ...
//|

MATH_FUN_1(sqrt, sqrt);
MP_DEFINE_CONST_FUN_OBJ_1(vectorise_sqrt_obj, vectorise_sqrt);
#endif

<<<<<<< HEAD
=======
#if ULAB_VECTORISE_HAS_TAN
>>>>>>> 4098558a
//| def tan(a: _ArrayLike) -> ulab.array:
//|    """Computes the tangent"""
//|    ...
//|

MATH_FUN_1(tan, tan);
MP_DEFINE_CONST_FUN_OBJ_1(vectorise_tan_obj, vectorise_tan);
#endif

<<<<<<< HEAD
=======
#if ULAB_VECTORISE_HAS_TANH
>>>>>>> 4098558a
//| def tanh(a: _ArrayLike) -> ulab.array:
//|    """Computes the hyperbolic tangent"""
//|    ...

MATH_FUN_1(tanh, tanh);
MP_DEFINE_CONST_FUN_OBJ_1(vectorise_tanh_obj, vectorise_tanh);
#endif

#if ULAB_VECTORISE_HAS_VECTORIZE
static mp_obj_t vectorise_vectorized_function_call(mp_obj_t self_in, size_t n_args, size_t n_kw, const mp_obj_t *args) {
    (void) n_args;
    (void) n_kw;
    vectorized_function_obj_t *self = MP_OBJ_TO_PTR(self_in);
    mp_obj_t avalue[1];
    mp_obj_t fvalue;
    if(MP_OBJ_IS_TYPE(args[0], &ulab_ndarray_type)) {
        ndarray_obj_t *source = MP_OBJ_TO_PTR(args[0]);
        ndarray_obj_t *ndarray = ndarray_new_dense_ndarray(source->ndim, source->shape, self->otypes);
        for(size_t i=0; i < source->len; i++) {
            avalue[0] = mp_binary_get_val_array(source->dtype, source->array, i);
            fvalue = self->type->call(self->fun, 1, 0, avalue);
            mp_binary_set_val_array(self->otypes, ndarray->array, i, fvalue);
        }
        return MP_OBJ_FROM_PTR(ndarray);
    } else if(MP_OBJ_IS_TYPE(args[0], &mp_type_tuple) || MP_OBJ_IS_TYPE(args[0], &mp_type_list) ||
        MP_OBJ_IS_TYPE(args[0], &mp_type_range)) { // i.e., the input is a generic iterable
        size_t len = (size_t)mp_obj_get_int(mp_obj_len_maybe(args[0]));
        ndarray_obj_t *ndarray = ndarray_new_linear_array(len, self->otypes);
        mp_obj_iter_buf_t iter_buf;
        mp_obj_t iterable = mp_getiter(args[0], &iter_buf);
        size_t i=0;
        while ((avalue[0] = mp_iternext(iterable)) != MP_OBJ_STOP_ITERATION) {
            fvalue = self->type->call(self->fun, 1, 0, avalue);
            mp_binary_set_val_array(self->otypes, ndarray->array, i, fvalue);
            i++;
        }
        return MP_OBJ_FROM_PTR(ndarray);
    } else if(mp_obj_is_int(args[0]) || mp_obj_is_float(args[0])) {
        ndarray_obj_t *ndarray = ndarray_new_linear_array(1, self->otypes);
        fvalue = self->type->call(self->fun, 1, 0, args);
        mp_binary_set_val_array(self->otypes, ndarray->array, 0, fvalue);
        return MP_OBJ_FROM_PTR(ndarray);
    } else {
        mp_raise_ValueError(translate("wrong input type"));
    }
    return mp_const_none;
}

const mp_obj_type_t vectorise_function_type = {
    { &mp_type_type },
    .name = MP_QSTR_,
    .call = vectorise_vectorized_function_call,
};

//| def vectorize(
//|     f: Union[Callable[[int], float], Callable[[float], float]],
//|     *,
//|     otypes: Optional[_DType] = None
//| ) -> Callable[[_ArrayLike], ulab.array]:
//|    """
//|    :param callable f: The function to wrap
//|    :param otypes: List of array types that may be returned by the function.  None is interpreted to mean the return value is float.
//|
//|    Wrap a Python function ``f`` so that it can be applied to arrays.
//|    The callable must return only values of the types specified by ``otypes``, or the result is undefined."""
//|    ...
//|

static mp_obj_t vectorise_vectorize(size_t n_args, const mp_obj_t *pos_args, mp_map_t *kw_args) {
    static const mp_arg_t allowed_args[] = {
        { MP_QSTR_, MP_ARG_REQUIRED | MP_ARG_OBJ, {.u_rom_obj = mp_const_none} },
        { MP_QSTR_otypes, MP_ARG_KW_ONLY | MP_ARG_OBJ, {.u_rom_obj = mp_const_none} }
    };
    mp_arg_val_t args[MP_ARRAY_SIZE(allowed_args)];
    mp_arg_parse_all(n_args, pos_args, kw_args, MP_ARRAY_SIZE(allowed_args), allowed_args, args);
    const mp_obj_type_t *type = mp_obj_get_type(args[0].u_obj);
    if(type->call == NULL) {
        mp_raise_TypeError(translate("first argument must be a callable"));
    }
    mp_obj_t _otypes = args[1].u_obj;
    uint8_t otypes = NDARRAY_FLOAT;
    if(_otypes == mp_const_none) {
        // TODO: is this what numpy does?
        otypes = NDARRAY_FLOAT;
    } else if(mp_obj_is_int(_otypes)) {
        otypes = mp_obj_get_int(_otypes);
        if(otypes != NDARRAY_FLOAT && otypes != NDARRAY_UINT8 && otypes != NDARRAY_INT8 &&
            otypes != NDARRAY_UINT16 && otypes != NDARRAY_INT16) {
                mp_raise_ValueError(translate("wrong output type"));
        }
    }
    else {
        mp_raise_ValueError(translate("wrong output type"));
    }
    vectorized_function_obj_t *function = m_new_obj(vectorized_function_obj_t);
    function->base.type = &vectorise_function_type;
    function->otypes = otypes;
    function->fun = args[0].u_obj;
    function->type = type;
    return MP_OBJ_FROM_PTR(function);
}

MP_DEFINE_CONST_FUN_OBJ_KW(vectorise_vectorize_obj, 1, vectorise_vectorize);
#endif

#if !ULAB_NUMPY_COMPATIBILITY
STATIC const mp_rom_map_elem_t ulab_vectorise_globals_table[] = {
    { MP_OBJ_NEW_QSTR(MP_QSTR___name__), MP_OBJ_NEW_QSTR(MP_QSTR_vector) },
    #if ULAB_VECTORISE_HAS_ACOS
    { MP_OBJ_NEW_QSTR(MP_QSTR_acos), (mp_obj_t)&vectorise_acos_obj },
    #endif
    #if ULAB_VECTORISE_HAS_ACOSH
    { MP_OBJ_NEW_QSTR(MP_QSTR_acosh), (mp_obj_t)&vectorise_acosh_obj },
    #endif
    #if ULAB_VECTORISE_HAS_ARCTAN2
    { MP_OBJ_NEW_QSTR(MP_QSTR_arctan2), (mp_obj_t)&vectorise_arctan2_obj },
    #endif
    #if ULAB_VECTORISE_HAS_AROUND
    { MP_OBJ_NEW_QSTR(MP_QSTR_around), (mp_obj_t)&vectorise_around_obj },
    #endif
    #if ULAB_VECTORISE_HAS_ASIN
    { MP_OBJ_NEW_QSTR(MP_QSTR_asin), (mp_obj_t)&vectorise_asin_obj },
    #endif
    #if ULAB_VECTORISE_HAS_ASINH
    { MP_OBJ_NEW_QSTR(MP_QSTR_asinh), (mp_obj_t)&vectorise_asinh_obj },
    #endif
    #if ULAB_VECTORISE_HAS_ATAN
    { MP_OBJ_NEW_QSTR(MP_QSTR_atan), (mp_obj_t)&vectorise_atan_obj },
    #endif
    #if ULAB_VECTORISE_HAS_ATANH
    { MP_OBJ_NEW_QSTR(MP_QSTR_atanh), (mp_obj_t)&vectorise_atanh_obj },
    #endif
    #if ULAB_VECTORISE_HAS_CEIL
    { MP_OBJ_NEW_QSTR(MP_QSTR_ceil), (mp_obj_t)&vectorise_ceil_obj },
    #endif
    #if ULAB_VECTORISE_HAS_COS
    { MP_OBJ_NEW_QSTR(MP_QSTR_cos), (mp_obj_t)&vectorise_cos_obj },
    #endif
    #if ULAB_VECTORISE_HAS_COSH
    { MP_OBJ_NEW_QSTR(MP_QSTR_cosh), (mp_obj_t)&vectorise_cosh_obj },
    #endif
    #if ULAB_VECTORISE_HAS_DEGREES
    { MP_OBJ_NEW_QSTR(MP_QSTR_degrees), (mp_obj_t)&vectorise_degrees_obj },
    #endif
    #if ULAB_VECTORISE_HAS_ERF
    { MP_OBJ_NEW_QSTR(MP_QSTR_erf), (mp_obj_t)&vectorise_erf_obj },
    #endif
    #if ULAB_VECTORISE_HAS_ERFC
    { MP_OBJ_NEW_QSTR(MP_QSTR_erfc), (mp_obj_t)&vectorise_erfc_obj },
    #endif
    #if ULAB_VECTORISE_HAS_EXP
    { MP_OBJ_NEW_QSTR(MP_QSTR_exp), (mp_obj_t)&vectorise_exp_obj },
    #endif
    #if ULAB_VECTORISE_HAS_EXPM1
    { MP_OBJ_NEW_QSTR(MP_QSTR_expm1), (mp_obj_t)&vectorise_expm1_obj },
    #endif
    #if ULAB_VECTORISE_HAS_FLOOR
    { MP_OBJ_NEW_QSTR(MP_QSTR_floor), (mp_obj_t)&vectorise_floor_obj },
    #endif
    #if ULAB_VECTORISE_HAS_GAMMA
    { MP_OBJ_NEW_QSTR(MP_QSTR_gamma), (mp_obj_t)&vectorise_gamma_obj },
    #endif
    #if ULAB_VECTORISE_HAS_LGAMMA
    { MP_OBJ_NEW_QSTR(MP_QSTR_lgamma), (mp_obj_t)&vectorise_lgamma_obj },
    #endif
    #if ULAB_VECTORISE_HAS_LOG
    { MP_OBJ_NEW_QSTR(MP_QSTR_log), (mp_obj_t)&vectorise_log_obj },
    #endif
    #if ULAB_VECTORISE_HAS_LOG10
    { MP_OBJ_NEW_QSTR(MP_QSTR_log10), (mp_obj_t)&vectorise_log10_obj },
    #endif
    #if ULAB_VECTORISE_HAS_LOG2
    { MP_OBJ_NEW_QSTR(MP_QSTR_log2), (mp_obj_t)&vectorise_log2_obj },
    #endif
    #if ULAB_VECTORISE_HAS_RADIANS
    { MP_OBJ_NEW_QSTR(MP_QSTR_radians), (mp_obj_t)&vectorise_radians_obj },
    #endif
    #if ULAB_VECTORISE_HAS_SIN
    { MP_OBJ_NEW_QSTR(MP_QSTR_sin), (mp_obj_t)&vectorise_sin_obj },
    #endif
    #if ULAB_VECTORISE_HAS_SINH
    { MP_OBJ_NEW_QSTR(MP_QSTR_sinh), (mp_obj_t)&vectorise_sinh_obj },
    #endif
    #if ULAB_VECTORISE_HAS_SQRT
    { MP_OBJ_NEW_QSTR(MP_QSTR_sqrt), (mp_obj_t)&vectorise_sqrt_obj },
    #endif
    #if ULAB_VECTORISE_HAS_TAN
    { MP_OBJ_NEW_QSTR(MP_QSTR_tan), (mp_obj_t)&vectorise_tan_obj },
    #endif
    #if ULAB_VECTORISE_HAS_TANH
    { MP_OBJ_NEW_QSTR(MP_QSTR_tanh), (mp_obj_t)&vectorise_tanh_obj },
    #endif
    #if ULAB_VECTORISE_HAS_VECTORIZE
    { MP_OBJ_NEW_QSTR(MP_QSTR_vectorize), (mp_obj_t)&vectorise_vectorize_obj },
    #endif
};

STATIC MP_DEFINE_CONST_DICT(mp_module_ulab_vectorise_globals, ulab_vectorise_globals_table);

mp_obj_module_t ulab_vectorise_module = {
    .base = { &mp_type_module },
    .globals = (mp_obj_dict_t*)&mp_module_ulab_vectorise_globals,
};
#endif /* ULAB_NUMPY_COMPATIBILITY */

#endif<|MERGE_RESOLUTION|>--- conflicted
+++ resolved
@@ -72,10 +72,7 @@
     return mp_const_none;
 }
 
-<<<<<<< HEAD
-=======
 #if ULAB_VECTORISE_HAS_ACOS
->>>>>>> 4098558a
 //| def acos(a: _ArrayLike) -> ulab.array:
 //|    """Computes the inverse cosine function"""
 //|    ...
@@ -85,10 +82,7 @@
 MP_DEFINE_CONST_FUN_OBJ_1(vectorise_acos_obj, vectorise_acos);
 #endif
 
-<<<<<<< HEAD
-=======
 #if ULAB_VECTORISE_HAS_ACOSH
->>>>>>> 4098558a
 //| def acosh(a: _ArrayLike) -> ulab.array:
 //|    """Computes the inverse hyperbolic cosine function"""
 //|    ...
@@ -98,11 +92,7 @@
 MP_DEFINE_CONST_FUN_OBJ_1(vectorise_acosh_obj, vectorise_acosh);
 #endif
 
-<<<<<<< HEAD
-
-=======
 #if ULAB_VECTORISE_HAS_ASIN
->>>>>>> 4098558a
 //| def asin(a: _ArrayLike) -> ulab.array:
 //|    """Computes the inverse sine function"""
 //|    ...
@@ -112,10 +102,7 @@
 MP_DEFINE_CONST_FUN_OBJ_1(vectorise_asin_obj, vectorise_asin);
 #endif
 
-<<<<<<< HEAD
-=======
 #if ULAB_VECTORISE_HAS_ASINH
->>>>>>> 4098558a
 //| def asinh(a: _ArrayLike) -> ulab.array:
 //|    """Computes the inverse hyperbolic sine function"""
 //|    ...
@@ -125,11 +112,7 @@
 MP_DEFINE_CONST_FUN_OBJ_1(vectorise_asinh_obj, vectorise_asinh);
 #endif
 
-<<<<<<< HEAD
-
-=======
 #if ULAB_VECTORISE_HAS_AROUND
->>>>>>> 4098558a
 //| def around(a: _ArrayLike, *, decimals: int = 0) -> ulab.array:
 //|    """Returns a new float array in which each element is rounded to
 //|       ``decimals`` places."""
@@ -197,10 +180,7 @@
 MP_DEFINE_CONST_FUN_OBJ_KW(vectorise_around_obj, 1, vectorise_around);
 #endif
 
-<<<<<<< HEAD
-=======
 #if ULAB_VECTORISE_HAS_ATAN
->>>>>>> 4098558a
 //| def atan(a: _ArrayLike) -> ulab.array:
 //|    """Computes the inverse tangent function; the return values are in the
 //|       range [-pi/2,pi/2]."""
@@ -211,12 +191,8 @@
 MP_DEFINE_CONST_FUN_OBJ_1(vectorise_atan_obj, vectorise_atan);
 #endif
 
-<<<<<<< HEAD
-//| def atan2(ya: _ArrayLike, xa: _ArrayLike) -> ulab.array:
-=======
 #if ULAB_VECTORISE_HAS_ARCTAN2
 //| def arctan2(ya: _ArrayLike, xa: _ArrayLike) -> ulab.array:
->>>>>>> 4098558a
 //|    """Computes the inverse tangent function of y/x; the return values are in
 //|       the range [-pi, pi]."""
 //|    ...
@@ -295,12 +271,7 @@
 MP_DEFINE_CONST_FUN_OBJ_2(vectorise_arctan2_obj, vectorise_arctan2);
 #endif /* ULAB_VECTORISE_HAS_ARCTAN2 */
 
-<<<<<<< HEAD
-
-
-=======
 #if ULAB_VECTORISE_HAS_ATANH
->>>>>>> 4098558a
 //| def atanh(a: _ArrayLike) -> ulab.array:
 //|    """Computes the inverse hyperbolic tangent function"""
 //|    ...
@@ -310,10 +281,7 @@
 MP_DEFINE_CONST_FUN_OBJ_1(vectorise_atanh_obj, vectorise_atanh);
 #endif
 
-<<<<<<< HEAD
-=======
 #if ULAB_VECTORISE_HAS_CEIL
->>>>>>> 4098558a
 //| def ceil(a: _ArrayLike) -> ulab.array:
 //|    """Rounds numbers up to the next whole number"""
 //|    ...
@@ -323,10 +291,7 @@
 MP_DEFINE_CONST_FUN_OBJ_1(vectorise_ceil_obj, vectorise_ceil);
 #endif
 
-<<<<<<< HEAD
-=======
 #if ULAB_VECTORISE_HAS_COS
->>>>>>> 4098558a
 //| def cos(a: _ArrayLike) -> ulab.array:
 //|    """Computes the cosine function"""
 //|    ...
@@ -336,10 +301,7 @@
 MP_DEFINE_CONST_FUN_OBJ_1(vectorise_cos_obj, vectorise_cos);
 #endif
 
-<<<<<<< HEAD
-=======
 #if ULAB_VECTORISE_HAS_COSH
->>>>>>> 4098558a
 //| def cosh(a: _ArrayLike) -> ulab.array:
 //|    """Computes the hyperbolic cosine function"""
 //|    ...
@@ -359,8 +321,6 @@
     return value * MICROPY_FLOAT_CONST(180.0) / MP_PI;
 }
 
-<<<<<<< HEAD
-=======
 static mp_obj_t vectorise_degrees(mp_obj_t x_obj) {
     return vectorise_generic_vector(x_obj, vectorise_degrees_);
 }
@@ -369,7 +329,6 @@
 #endif
 
 #if ULAB_VECTORISE_HAS_ERF
->>>>>>> 4098558a
 //| def erf(a: _ArrayLike) -> ulab.array:
 //|    """Computes the error function, which has applications in statistics"""
 //|    ...
@@ -379,10 +338,7 @@
 MP_DEFINE_CONST_FUN_OBJ_1(vectorise_erf_obj, vectorise_erf);
 #endif
 
-<<<<<<< HEAD
-=======
 #if ULAB_VECTORISE_HAS_ERFC
->>>>>>> 4098558a
 //| def erfc(a: _ArrayLike) -> ulab.array:
 //|    """Computes the complementary error function, which has applications in statistics"""
 //|    ...
@@ -392,10 +348,7 @@
 MP_DEFINE_CONST_FUN_OBJ_1(vectorise_erfc_obj, vectorise_erfc);
 #endif
 
-<<<<<<< HEAD
-=======
 #if ULAB_VECTORISE_HAS_EXP
->>>>>>> 4098558a
 //| def exp(a: _ArrayLike) -> ulab.array:
 //|    """Computes the exponent function."""
 //|    ...
@@ -405,10 +358,7 @@
 MP_DEFINE_CONST_FUN_OBJ_1(vectorise_exp_obj, vectorise_exp);
 #endif
 
-<<<<<<< HEAD
-=======
 #if ULAB_VECTORISE_HAS_EXPM1
->>>>>>> 4098558a
 //| def expm1(a: _ArrayLike) -> ulab.array:
 //|    """Computes $e^x-1$.  In certain applications, using this function preserves numeric accuracy better than the `exp` function."""
 //|    ...
@@ -418,10 +368,7 @@
 MP_DEFINE_CONST_FUN_OBJ_1(vectorise_expm1_obj, vectorise_expm1);
 #endif
 
-<<<<<<< HEAD
-=======
 #if ULAB_VECTORISE_HAS_FLOOR
->>>>>>> 4098558a
 //| def floor(a: _ArrayLike) -> ulab.array:
 //|    """Rounds numbers up to the next whole number"""
 //|    ...
@@ -431,10 +378,7 @@
 MP_DEFINE_CONST_FUN_OBJ_1(vectorise_floor_obj, vectorise_floor);
 #endif
 
-<<<<<<< HEAD
-=======
 #if ULAB_VECTORISE_HAS_GAMMA
->>>>>>> 4098558a
 //| def gamma(a: _ArrayLike) -> ulab.array:
 //|    """Computes the gamma function"""
 //|    ...
@@ -444,10 +388,7 @@
 MP_DEFINE_CONST_FUN_OBJ_1(vectorise_gamma_obj, vectorise_gamma);
 #endif
 
-<<<<<<< HEAD
-=======
 #if ULAB_VECTORISE_HAS_LGAMMA
->>>>>>> 4098558a
 //| def lgamma(a: _ArrayLike) -> ulab.array:
 //|    """Computes the natural log of the gamma function"""
 //|    ...
@@ -457,10 +398,7 @@
 MP_DEFINE_CONST_FUN_OBJ_1(vectorise_lgamma_obj, vectorise_lgamma);
 #endif
 
-<<<<<<< HEAD
-=======
 #if ULAB_VECTORISE_HAS_LOG
->>>>>>> 4098558a
 //| def log(a: _ArrayLike) -> ulab.array:
 //|    """Computes the natural log"""
 //|    ...
@@ -470,10 +408,7 @@
 MP_DEFINE_CONST_FUN_OBJ_1(vectorise_log_obj, vectorise_log);
 #endif
 
-<<<<<<< HEAD
-=======
 #if ULAB_VECTORISE_HAS_LOG10
->>>>>>> 4098558a
 //| def log10(a: _ArrayLike) -> ulab.array:
 //|    """Computes the log base 10"""
 //|    ...
@@ -483,10 +418,7 @@
 MP_DEFINE_CONST_FUN_OBJ_1(vectorise_log10_obj, vectorise_log10);
 #endif
 
-<<<<<<< HEAD
-=======
 #if ULAB_VECTORISE_HAS_LOG2
->>>>>>> 4098558a
 //| def log2(a: _ArrayLike) -> ulab.array:
 //|    """Computes the log base 2"""
 //|    ...
@@ -502,8 +434,6 @@
 //|    ...
 //|
 
-<<<<<<< HEAD
-=======
 static mp_float_t vectorise_radians_(mp_float_t value) {
     return value * MP_PI / MICROPY_FLOAT_CONST(180.0);
 }
@@ -516,7 +446,6 @@
 #endif
 
 #if ULAB_VECTORISE_HAS_SIN
->>>>>>> 4098558a
 //| def sin(a: _ArrayLike) -> ulab.array:
 //|    """Computes the sine function"""
 //|    ...
@@ -526,10 +455,7 @@
 MP_DEFINE_CONST_FUN_OBJ_1(vectorise_sin_obj, vectorise_sin);
 #endif
 
-<<<<<<< HEAD
-=======
 #if ULAB_VECTORISE_HAS_SINH
->>>>>>> 4098558a
 //| def sinh(a: _ArrayLike) -> ulab.array:
 //|    """Computes the hyperbolic sine"""
 //|    ...
@@ -539,10 +465,7 @@
 MP_DEFINE_CONST_FUN_OBJ_1(vectorise_sinh_obj, vectorise_sinh);
 #endif
 
-<<<<<<< HEAD
-=======
 #if ULAB_VECTORISE_HAS_SQRT
->>>>>>> 4098558a
 //| def sqrt(a: _ArrayLike) -> ulab.array:
 //|    """Computes the square root"""
 //|    ...
@@ -552,10 +475,7 @@
 MP_DEFINE_CONST_FUN_OBJ_1(vectorise_sqrt_obj, vectorise_sqrt);
 #endif
 
-<<<<<<< HEAD
-=======
 #if ULAB_VECTORISE_HAS_TAN
->>>>>>> 4098558a
 //| def tan(a: _ArrayLike) -> ulab.array:
 //|    """Computes the tangent"""
 //|    ...
@@ -565,10 +485,7 @@
 MP_DEFINE_CONST_FUN_OBJ_1(vectorise_tan_obj, vectorise_tan);
 #endif
 
-<<<<<<< HEAD
-=======
 #if ULAB_VECTORISE_HAS_TANH
->>>>>>> 4098558a
 //| def tanh(a: _ArrayLike) -> ulab.array:
 //|    """Computes the hyperbolic tangent"""
 //|    ...
