--- conflicted
+++ resolved
@@ -78,18 +78,11 @@
 }
 #endif
 
-<<<<<<< HEAD
-//| @overload
-//| def arange(stop: _float, step: _float = 1, dtype: _DType = float) -> array: ...
-//| @overload
-//| def arange(start: _float, stop: _float, step: _float = 1, dtype: _DType = float) -> array:
-=======
 #if ULAB_CREATE_HAS_ARANGE
 //| @overload
 //| def arange(stop: _float, step: _float = 1, *, dtype: _DType = ulab.float) -> ulab.array: ...
 //| @overload
 //| def arange(start: _float, stop: _float, step: _float = 1, *, dtype: _DType = ulab.float) -> ulab.array:
->>>>>>> 4098558a
 //|     """
 //|     .. param: start
 //|       First value in the array, optional, defaults to 0
@@ -153,9 +146,6 @@
 MP_DEFINE_CONST_FUN_OBJ_KW(create_arange_obj, 1, create_arange);
 #endif
 
-<<<<<<< HEAD
-//| def eye(size: int, *, dtype: _DType = float) -> array:
-=======
 #if ULAB_CREATE_HAS_CONCATENATE
 //| def concatenate(arrays: Tuple[ulab.array], *, axis: int = 0) -> ulab.array:
 //|     """
@@ -284,7 +274,6 @@
 #if ULAB_MAX_DIMS > 1
 #if ULAB_CREATE_HAS_EYE
 //| def eye(size: int, *, M: Optional[int] = None, k: int = 0, dtype: _DType = ulab.float) -> ulab.array:
->>>>>>> 4098558a
 //|     """Return a new square array of size, with the diagonal elements set to 1
 //|        and the other elements set to 0."""
 //|     ...
@@ -312,21 +301,13 @@
     ndarray_obj_t *ndarray = ndarray_new_dense_ndarray(2, ndarray_shape_vector(0, 0, m, n), dtype);
     mp_obj_t one = mp_obj_new_int(1);
     size_t i = 0;
-<<<<<<< HEAD
-    if(args[2].u_int >= 0) {
-=======
     if((args[2].u_int >= 0)) {
->>>>>>> 4098558a
         while(k < n) {
             mp_binary_set_val_array(dtype, ndarray->array, i*n+k, one);
             k++;
             i++;
         }
     } else {
-<<<<<<< HEAD
-        i = 0;
-=======
->>>>>>> 4098558a
         while(k < m) {
             mp_binary_set_val_array(dtype, ndarray->array, k*n+i, one);
             k++;
@@ -340,32 +321,6 @@
 #endif /* ULAB_CREATE_HAS_EYE */
 #endif /* ULAB_MAX_DIMS > 1 */
 
-<<<<<<< HEAD
-//| def linspace(
-//|     start: _float,
-//|     stop: _float,
-//|     *,
-//|     dtype: _DType = float,
-//|     num: int = 50,
-//|     endpoint: bool = True
-//| ) -> array:
-//|     """
-//|     .. param: start
-//|       First value in the array
-//|     .. param: stop
-//|       Final value in the array
-//|     .. param int: num
-//|       Count of values in the array
-//|     .. param: dtype
-//|       Type of values in the array
-//|     .. param bool: endpoint
-//|       Whether the ``stop`` value is included.  Note that even when
-//|       endpoint=True, the exact ``stop`` value may not be included due to the
-//|       inaccuracy of floating point arithmetic.
-//|
-//|     Return a new 1-D array with ``num`` elements ranging from ``start`` to ``stop`` linearly."""
-//|     ...
-=======
 #if ULAB_CREATE_HAS_FULL
 //| def full(shape: Union[int, Tuple[int, ...]], fill_value: Union[_float, _bool], *, dtype: _DType = ulab.float) -> ulab.array:
 //|    """
@@ -378,7 +333,6 @@
 //|
 //|    Return a new array of the given shape with all elements set to 0."""
 //|    ...
->>>>>>> 4098558a
 //|
 
 mp_obj_t create_full(size_t n_args, const mp_obj_t *pos_args, mp_map_t *kw_args) {
@@ -483,9 +437,6 @@
 MP_DEFINE_CONST_FUN_OBJ_KW(create_linspace_obj, 2, create_linspace);
 #endif
 
-<<<<<<< HEAD
-//| def ones(shape: Union[int, Tuple[int, int]], *, dtype: _DType = float) -> array:
-=======
 #if ULAB_CREATE_HAS_LOGSPACE
 //| def logspace(
 //|     start: _float,
@@ -570,7 +521,6 @@
 
 #if ULAB_CREATE_HAS_ONES
 //| def ones(shape: Union[int, Tuple[int, ...]], *, dtype: _DType = ulab.float) -> ulab.array:
->>>>>>> 4098558a
 //|    """
 //|    .. param: shape
 //|       Shape of the array, either an integer (for a 1-D array) or a tuple of 2 integers (for a 2-D array)
@@ -588,12 +538,8 @@
 MP_DEFINE_CONST_FUN_OBJ_KW(create_ones_obj, 0, create_ones);
 #endif
 
-<<<<<<< HEAD
-//| def zeros(shape: Union[int, Tuple[int, int]], *, dtype: _DType = float) -> array:
-=======
 #if ULAB_CREATE_HAS_ZEROS
 //| def zeros(shape: Union[int, Tuple[int, ...]], *, dtype: _DType = ulab.float) -> ulab.array:
->>>>>>> 4098558a
 //|    """
 //|    .. param: shape
 //|       Shape of the array, either an integer (for a 1-D array) or a tuple of 2 integers (for a 2-D array)
