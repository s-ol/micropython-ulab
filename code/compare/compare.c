
/*
 * This file is part of the micropython-ulab project,
 *
 * https://github.com/v923z/micropython-ulab
 *
 * The MIT License (MIT)
 *
 * Copyright (c) 2020 Zoltán Vörös
 *               2020 Jeff Epler for Adafruit Industries
*/

#include <math.h>
#include <stdlib.h>
#include <string.h>
#include "py/obj.h"
#include "py/runtime.h"
#include "py/misc.h"
#include "compare.h"

#if ULAB_COMPARE_MODULE

//| """Comparison functions"""
//|

static mp_obj_t compare_function(mp_obj_t x1, mp_obj_t x2, uint8_t op) {
//  if((op == MP_BINARY_OP_EQUAL) || (op == MP_BINARY_OP_NOT_EQUAL)) {
//      return ndarray_binary_op(op, x1, x2);
//  }
    ndarray_obj_t *lhs = ndarray_from_mp_obj(x1);
    ndarray_obj_t *rhs = ndarray_from_mp_obj(x2);
    uint8_t ndim = 0;
    size_t *shape = m_new(size_t, ULAB_MAX_DIMS);
    int32_t *lstrides = m_new(int32_t, ULAB_MAX_DIMS);
    int32_t *rstrides = m_new(int32_t, ULAB_MAX_DIMS);
    if(!ndarray_can_broadcast(lhs, rhs, &ndim, shape, lstrides, rstrides)) {
        mp_raise_ValueError(translate("operands could not be broadcast together"));
        m_del(size_t, shape, ULAB_MAX_DIMS);
        m_del(int32_t, lstrides, ULAB_MAX_DIMS);
        m_del(int32_t, rstrides, ULAB_MAX_DIMS);
    }

    uint8_t *larray = (uint8_t *)lhs->array;
    uint8_t *rarray = (uint8_t *)rhs->array;
    // These are the upcasting rules
    // float always becomes float
    // operation on identical types preserves type
    // uint8 + int8 => int16
    // uint8 + int16 => int16
    // uint8 + uint16 => uint16
    // int8 + int16 => int16
    // int8 + uint16 => uint16
    // uint16 + int16 => float
    // The parameters of RUN_BINARY_LOOP are 
    // typecode of result, type_out, type_left, type_right, lhs operand, rhs operand, operator
    if(lhs->dtype == NDARRAY_UINT8) {
        if(rhs->dtype == NDARRAY_UINT8) {
            RUN_COMPARE_LOOP(NDARRAY_UINT8, uint8_t, uint8_t, uint8_t, larray, lstrides, rarray, rstrides, ndim, shape, op);
        } else if(rhs->dtype == NDARRAY_INT8) {
            RUN_COMPARE_LOOP(NDARRAY_INT16, int16_t, uint8_t, int8_t, larray, lstrides, rarray, rstrides, ndim, shape, op);
        } else if(rhs->dtype == NDARRAY_UINT16) {
            RUN_COMPARE_LOOP(NDARRAY_UINT16, uint16_t, uint8_t, uint16_t, larray, lstrides, rarray, rstrides, ndim, shape, op);
        } else if(rhs->dtype == NDARRAY_INT16) {
            RUN_COMPARE_LOOP(NDARRAY_INT16, int16_t, uint8_t, int16_t, larray, lstrides, rarray, rstrides, ndim, shape, op);
        } else if(rhs->dtype == NDARRAY_FLOAT) {
            RUN_COMPARE_LOOP(NDARRAY_FLOAT, mp_float_t, uint8_t, mp_float_t, larray, lstrides, rarray, rstrides, ndim, shape, op);
        }
    } else if(lhs->dtype == NDARRAY_INT8) {
        if(rhs->dtype == NDARRAY_UINT8) {
            RUN_COMPARE_LOOP(NDARRAY_INT16, int16_t, int8_t, uint8_t, larray, lstrides, rarray, rstrides, ndim, shape, op);
        } else if(rhs->dtype == NDARRAY_INT8) {
            RUN_COMPARE_LOOP(NDARRAY_INT8, int8_t, int8_t, int8_t, larray, lstrides, rarray, rstrides, ndim, shape, op);
        } else if(rhs->dtype == NDARRAY_UINT16) {
            RUN_COMPARE_LOOP(NDARRAY_INT16, int16_t, int8_t, uint16_t, larray, lstrides, rarray, rstrides, ndim, shape, op);
        } else if(rhs->dtype == NDARRAY_INT16) {
            RUN_COMPARE_LOOP(NDARRAY_INT16, int16_t, int8_t, int16_t, larray, lstrides, rarray, rstrides, ndim, shape, op);
        } else if(rhs->dtype == NDARRAY_FLOAT) {
            RUN_COMPARE_LOOP(NDARRAY_FLOAT, mp_float_t, int8_t, mp_float_t, larray, lstrides, rarray, rstrides, ndim, shape, op);
        }                
    } else if(lhs->dtype == NDARRAY_UINT16) {
        if(rhs->dtype == NDARRAY_UINT8) {
            RUN_COMPARE_LOOP(NDARRAY_UINT16, uint16_t, uint16_t, uint8_t, larray, lstrides, rarray, rstrides, ndim, shape, op);
        } else if(rhs->dtype == NDARRAY_INT8) {
            RUN_COMPARE_LOOP(NDARRAY_UINT16, uint16_t, uint16_t, int8_t, larray, lstrides, rarray, rstrides, ndim, shape, op);
        } else if(rhs->dtype == NDARRAY_UINT16) {
            RUN_COMPARE_LOOP(NDARRAY_UINT16, uint16_t, uint16_t, uint16_t, larray, lstrides, rarray, rstrides, ndim, shape, op);
        } else if(rhs->dtype == NDARRAY_INT16) {
            RUN_COMPARE_LOOP(NDARRAY_FLOAT, mp_float_t, uint16_t, int16_t, larray, lstrides, rarray, rstrides, ndim, shape, op);
        } else if(rhs->dtype == NDARRAY_FLOAT) {
            RUN_COMPARE_LOOP(NDARRAY_FLOAT, mp_float_t, uint8_t, mp_float_t, larray, lstrides, rarray, rstrides, ndim, shape, op);
        }
    } else if(lhs->dtype == NDARRAY_INT16) {
        if(rhs->dtype == NDARRAY_UINT8) {
            RUN_COMPARE_LOOP(NDARRAY_INT16, int16_t, int16_t, uint8_t, larray, lstrides, rarray, rstrides, ndim, shape, op);
        } else if(rhs->dtype == NDARRAY_INT8) {
            RUN_COMPARE_LOOP(NDARRAY_INT16, int16_t, int16_t, int8_t, larray, lstrides, rarray, rstrides, ndim, shape, op);
        } else if(rhs->dtype == NDARRAY_UINT16) {
            RUN_COMPARE_LOOP(NDARRAY_FLOAT, mp_float_t, int16_t, uint16_t, larray, lstrides, rarray, rstrides, ndim, shape, op);
        } else if(rhs->dtype == NDARRAY_INT16) {
            RUN_COMPARE_LOOP(NDARRAY_INT16, int16_t, int16_t, int16_t, larray, lstrides, rarray, rstrides, ndim, shape, op);
        } else if(rhs->dtype == NDARRAY_FLOAT) {
            RUN_COMPARE_LOOP(NDARRAY_FLOAT, mp_float_t, uint16_t, mp_float_t, larray, lstrides, rarray, rstrides, ndim, shape, op);
        }
    } else if(lhs->dtype == NDARRAY_FLOAT) {
        if(rhs->dtype == NDARRAY_UINT8) {
            RUN_COMPARE_LOOP(NDARRAY_FLOAT, mp_float_t, mp_float_t, uint8_t, larray, lstrides, rarray, rstrides, ndim, shape, op);
        } else if(rhs->dtype == NDARRAY_INT8) {
            RUN_COMPARE_LOOP(NDARRAY_FLOAT, mp_float_t, mp_float_t, int8_t, larray, lstrides, rarray, rstrides, ndim, shape, op);
        } else if(rhs->dtype == NDARRAY_UINT16) {
            RUN_COMPARE_LOOP(NDARRAY_FLOAT, mp_float_t, mp_float_t, uint16_t, larray, lstrides, rarray, rstrides, ndim, shape, op);
        } else if(rhs->dtype == NDARRAY_INT16) {
            RUN_COMPARE_LOOP(NDARRAY_FLOAT, mp_float_t, mp_float_t, int16_t, larray, lstrides, rarray, rstrides, ndim, shape, op);
        } else if(rhs->dtype == NDARRAY_FLOAT) {
            RUN_COMPARE_LOOP(NDARRAY_FLOAT, mp_float_t, mp_float_t, mp_float_t, larray, lstrides, rarray, rstrides, ndim, shape, op);
        }
    }
    return mp_const_none; // we should never reach this point
}

static mp_obj_t compare_equal_helper(mp_obj_t x1, mp_obj_t x2, uint8_t comptype) {
    // scalar comparisons should return a single object of mp_obj_t type
    mp_obj_t result = compare_function(x1, x2, comptype);
    if((MP_OBJ_IS_INT(x1) || mp_obj_is_float(x1)) && (MP_OBJ_IS_INT(x2) || mp_obj_is_float(x2))) {
        mp_obj_iter_buf_t iter_buf;
        mp_obj_t iterable = mp_getiter(result, &iter_buf);
        mp_obj_t item = mp_iternext(iterable);
        return item;
    }
    return result;  

}

<<<<<<< HEAD
=======
#if ULAB_COMPARE_HAS_CLIP
>>>>>>> 4098558a
//| def clip(
//|     x1: Union[ulab.array, float],
//|     x2: Union[ulab.array, float],
//|     x3: Union[ulab.array, float],
//| ) -> ulab.array:
//|     """
//|     Constrain the values from ``x1`` to be between ``x2`` and ``x3``.
//|     ``x2`` is assumed to be less than or equal to ``x3``.
//|
//|     Arguments may be ulab arrays or numbers.  All array arguments
//|     must be the same size.  If the inputs are all scalars, a 1-element
//|     array is returned.
//|
//|     Shorthand for ``ulab.maximum(x2, ulab.minimum(x1, x3))``"""
//|     ...
//|
<<<<<<< HEAD
static mp_obj_t compare_clip(mp_obj_t x1, mp_obj_t x2, mp_obj_t x3) {
	// Note: this function could be made faster by implementing a single-loop comparison in 
	// RUN_COMPARE_LOOP. However, that would add around 2 kB of compile size, while we 
	// would not gain a factor of two in speed, since the two comparisons should still be 
	// evaluated. In contrast, calling the function twice adds only 140 bytes to the firmware
	return compare_function(x2, compare_function(x1, x3, COMPARE_MINIMUM), COMPARE_MAXIMUM);
=======

mp_obj_t compare_clip(mp_obj_t x1, mp_obj_t x2, mp_obj_t x3) {
    // Note: this function could be made faster by implementing a single-loop comparison in 
    // RUN_COMPARE_LOOP. However, that would add around 2 kB of compile size, while we 
    // would not gain a factor of two in speed, since the two comparisons should still be 
    // evaluated. In contrast, calling the function twice adds only 140 bytes to the firmware
    return compare_function(x2, compare_function(x1, x3, COMPARE_MINIMUM), COMPARE_MAXIMUM);
>>>>>>> 4098558a
}

MP_DEFINE_CONST_FUN_OBJ_3(compare_clip_obj, compare_clip);
#endif

<<<<<<< HEAD
=======
#if ULAB_COMPARE_HAS_EQUAL
>>>>>>> 4098558a
//| def equal(x1: Union[ulab.array, float], x2: Union[ulab.array, float]) -> List[bool]:
//|     """Return an array of bool which is true where x1[i] == x2[i] and false elsewhere"""
//|     ...
//|
<<<<<<< HEAD
static mp_obj_t compare_equal(mp_obj_t x1, mp_obj_t x2) {
	return compare_equal_helper(x1, x2, MP_BINARY_OP_EQUAL);
=======

mp_obj_t compare_equal(mp_obj_t x1, mp_obj_t x2) {
    return compare_equal_helper(x1, x2, MP_BINARY_OP_EQUAL);
>>>>>>> 4098558a
}

MP_DEFINE_CONST_FUN_OBJ_2(compare_equal_obj, compare_equal);
#endif

<<<<<<< HEAD
=======
#if ULAB_COMPARE_HAS_NOTEQUAL
>>>>>>> 4098558a
//| def not_equal(x1: Union[ulab.array, float], x2: Union[ulab.array, float]) -> List[bool]:
//|     """Return an array of bool which is false where x1[i] == x2[i] and true elsewhere"""
//|     ...
//|
<<<<<<< HEAD
static mp_obj_t compare_not_equal(mp_obj_t x1, mp_obj_t x2) {
	return compare_equal_helper(x1, x2, MP_BINARY_OP_NOT_EQUAL);
=======

mp_obj_t compare_not_equal(mp_obj_t x1, mp_obj_t x2) {
    return compare_equal_helper(x1, x2, MP_BINARY_OP_NOT_EQUAL);
>>>>>>> 4098558a
}

MP_DEFINE_CONST_FUN_OBJ_2(compare_not_equal_obj, compare_not_equal);
#endif

<<<<<<< HEAD
=======
#if ULAB_COMPARE_HAS_MAXIMUM
>>>>>>> 4098558a
//| def maximum(x1: Union[ulab.array, float], x2: Union[ulab.array, float]) -> ulab.array:
//|     """
//|     Compute the element by element maximum of the arguments.
//|
//|     Arguments may be ulab arrays or numbers.  All array arguments
//|     must be the same size.  If the inputs are both scalars, a number is
//|     returned"""
//|     ...
//|
<<<<<<< HEAD
static mp_obj_t compare_maximum(mp_obj_t x1, mp_obj_t x2) {
	// extra round, so that we can return maximum(3, 4) properly
	mp_obj_t result = compare_function(x1, x2, COMPARE_MAXIMUM);
	if((MP_OBJ_IS_INT(x1) || mp_obj_is_float(x1)) && (MP_OBJ_IS_INT(x2) || mp_obj_is_float(x2))) {
		ndarray_obj_t *ndarray = MP_OBJ_TO_PTR(result);
		return mp_binary_get_val_array(ndarray->array->typecode, ndarray->array->items, 0);
	}
	return result;
=======

mp_obj_t compare_maximum(mp_obj_t x1, mp_obj_t x2) {
    // extra round, so that we can return maximum(3, 4) properly
    mp_obj_t result = compare_function(x1, x2, COMPARE_MAXIMUM);
    if((MP_OBJ_IS_INT(x1) || mp_obj_is_float(x1)) && (MP_OBJ_IS_INT(x2) || mp_obj_is_float(x2))) {
        ndarray_obj_t *ndarray = MP_OBJ_TO_PTR(result);
        return mp_binary_get_val_array(ndarray->dtype, ndarray->array, 0);
    }
    return result;
>>>>>>> 4098558a
}

MP_DEFINE_CONST_FUN_OBJ_2(compare_maximum_obj, compare_maximum);
#endif

<<<<<<< HEAD
=======
#if ULAB_COMPARE_HAS_MINIMUM
>>>>>>> 4098558a
//| def minimum(x1: Union[ulab.array, float], x2: Union[ulab.array, float]) -> ulab.array:
//|     """Compute the element by element minimum of the arguments.
//|
//|     Arguments may be ulab arrays or numbers.  All array arguments
//|     must be the same size.  If the inputs are both scalars, a number is
//|     returned"""
//|     ...
//|

mp_obj_t compare_minimum(mp_obj_t x1, mp_obj_t x2) {
    // extra round, so that we can return minimum(3, 4) properly
    mp_obj_t result = compare_function(x1, x2, COMPARE_MINIMUM);
    if((MP_OBJ_IS_INT(x1) || mp_obj_is_float(x1)) && (MP_OBJ_IS_INT(x2) || mp_obj_is_float(x2))) {
        ndarray_obj_t *ndarray = MP_OBJ_TO_PTR(result);
        return mp_binary_get_val_array(ndarray->dtype, ndarray->array, 0);
    }
    return result;
}

MP_DEFINE_CONST_FUN_OBJ_2(compare_minimum_obj, compare_minimum);
#endif

#if !ULAB_NUMPY_COMPATIBILITY
STATIC const mp_rom_map_elem_t ulab_compare_globals_table[] = {
    { MP_OBJ_NEW_QSTR(MP_QSTR___name__), MP_OBJ_NEW_QSTR(MP_QSTR_compare) },
    #if ULAB_COMPARE_HAS_CLIP
    { MP_OBJ_NEW_QSTR(MP_QSTR_clip), (mp_obj_t)&compare_clip_obj },
    #endif
    #if ULAB_COMPARE_HAS_EQUAL
    { MP_OBJ_NEW_QSTR(MP_QSTR_equal), (mp_obj_t)&compare_equal_obj },
    #endif
    #if ULAB_COMPARE_HAS_NOTEQUAL
    { MP_OBJ_NEW_QSTR(MP_QSTR_not_equal), (mp_obj_t)&compare_not_equal_obj },
    #endif
    #if ULAB_COMPARE_HAS_MAXIMUM
    { MP_OBJ_NEW_QSTR(MP_QSTR_maximum), (mp_obj_t)&compare_maximum_obj },
    #endif
    #if ULAB_COMPARE_HAS_MINIMUM
    { MP_OBJ_NEW_QSTR(MP_QSTR_minimum), (mp_obj_t)&compare_minimum_obj },
    #endif
};

STATIC MP_DEFINE_CONST_DICT(mp_module_ulab_compare_globals, ulab_compare_globals_table);

mp_obj_module_t ulab_compare_module = {
    .base = { &mp_type_module },
    .globals = (mp_obj_dict_t*)&mp_module_ulab_compare_globals,
};
#endif /* ULAB_NUMPY_COMPATIBILITY */
#endif<|MERGE_RESOLUTION|>--- conflicted
+++ resolved
@@ -130,10 +130,7 @@
 
 }
 
-<<<<<<< HEAD
-=======
 #if ULAB_COMPARE_HAS_CLIP
->>>>>>> 4098558a
 //| def clip(
 //|     x1: Union[ulab.array, float],
 //|     x2: Union[ulab.array, float],
@@ -150,14 +147,6 @@
 //|     Shorthand for ``ulab.maximum(x2, ulab.minimum(x1, x3))``"""
 //|     ...
 //|
-<<<<<<< HEAD
-static mp_obj_t compare_clip(mp_obj_t x1, mp_obj_t x2, mp_obj_t x3) {
-	// Note: this function could be made faster by implementing a single-loop comparison in 
-	// RUN_COMPARE_LOOP. However, that would add around 2 kB of compile size, while we 
-	// would not gain a factor of two in speed, since the two comparisons should still be 
-	// evaluated. In contrast, calling the function twice adds only 140 bytes to the firmware
-	return compare_function(x2, compare_function(x1, x3, COMPARE_MINIMUM), COMPARE_MAXIMUM);
-=======
 
 mp_obj_t compare_clip(mp_obj_t x1, mp_obj_t x2, mp_obj_t x3) {
     // Note: this function could be made faster by implementing a single-loop comparison in 
@@ -165,58 +154,38 @@
     // would not gain a factor of two in speed, since the two comparisons should still be 
     // evaluated. In contrast, calling the function twice adds only 140 bytes to the firmware
     return compare_function(x2, compare_function(x1, x3, COMPARE_MINIMUM), COMPARE_MAXIMUM);
->>>>>>> 4098558a
 }
 
 MP_DEFINE_CONST_FUN_OBJ_3(compare_clip_obj, compare_clip);
 #endif
 
-<<<<<<< HEAD
-=======
 #if ULAB_COMPARE_HAS_EQUAL
->>>>>>> 4098558a
 //| def equal(x1: Union[ulab.array, float], x2: Union[ulab.array, float]) -> List[bool]:
 //|     """Return an array of bool which is true where x1[i] == x2[i] and false elsewhere"""
 //|     ...
 //|
-<<<<<<< HEAD
-static mp_obj_t compare_equal(mp_obj_t x1, mp_obj_t x2) {
-	return compare_equal_helper(x1, x2, MP_BINARY_OP_EQUAL);
-=======
 
 mp_obj_t compare_equal(mp_obj_t x1, mp_obj_t x2) {
     return compare_equal_helper(x1, x2, MP_BINARY_OP_EQUAL);
->>>>>>> 4098558a
 }
 
 MP_DEFINE_CONST_FUN_OBJ_2(compare_equal_obj, compare_equal);
 #endif
 
-<<<<<<< HEAD
-=======
 #if ULAB_COMPARE_HAS_NOTEQUAL
->>>>>>> 4098558a
 //| def not_equal(x1: Union[ulab.array, float], x2: Union[ulab.array, float]) -> List[bool]:
 //|     """Return an array of bool which is false where x1[i] == x2[i] and true elsewhere"""
 //|     ...
 //|
-<<<<<<< HEAD
-static mp_obj_t compare_not_equal(mp_obj_t x1, mp_obj_t x2) {
-	return compare_equal_helper(x1, x2, MP_BINARY_OP_NOT_EQUAL);
-=======
 
 mp_obj_t compare_not_equal(mp_obj_t x1, mp_obj_t x2) {
     return compare_equal_helper(x1, x2, MP_BINARY_OP_NOT_EQUAL);
->>>>>>> 4098558a
 }
 
 MP_DEFINE_CONST_FUN_OBJ_2(compare_not_equal_obj, compare_not_equal);
 #endif
 
-<<<<<<< HEAD
-=======
 #if ULAB_COMPARE_HAS_MAXIMUM
->>>>>>> 4098558a
 //| def maximum(x1: Union[ulab.array, float], x2: Union[ulab.array, float]) -> ulab.array:
 //|     """
 //|     Compute the element by element maximum of the arguments.
@@ -226,16 +195,6 @@
 //|     returned"""
 //|     ...
 //|
-<<<<<<< HEAD
-static mp_obj_t compare_maximum(mp_obj_t x1, mp_obj_t x2) {
-	// extra round, so that we can return maximum(3, 4) properly
-	mp_obj_t result = compare_function(x1, x2, COMPARE_MAXIMUM);
-	if((MP_OBJ_IS_INT(x1) || mp_obj_is_float(x1)) && (MP_OBJ_IS_INT(x2) || mp_obj_is_float(x2))) {
-		ndarray_obj_t *ndarray = MP_OBJ_TO_PTR(result);
-		return mp_binary_get_val_array(ndarray->array->typecode, ndarray->array->items, 0);
-	}
-	return result;
-=======
 
 mp_obj_t compare_maximum(mp_obj_t x1, mp_obj_t x2) {
     // extra round, so that we can return maximum(3, 4) properly
@@ -245,16 +204,12 @@
         return mp_binary_get_val_array(ndarray->dtype, ndarray->array, 0);
     }
     return result;
->>>>>>> 4098558a
 }
 
 MP_DEFINE_CONST_FUN_OBJ_2(compare_maximum_obj, compare_maximum);
 #endif
 
-<<<<<<< HEAD
-=======
 #if ULAB_COMPARE_HAS_MINIMUM
->>>>>>> 4098558a
 //| def minimum(x1: Union[ulab.array, float], x2: Union[ulab.array, float]) -> ulab.array:
 //|     """Compute the element by element minimum of the arguments.
 //|
