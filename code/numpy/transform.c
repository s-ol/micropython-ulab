--- conflicted
+++ resolved
@@ -9,20 +9,11 @@
  *
 */
 
-<<<<<<< HEAD
 #include <sys/types.h>
-#include <unistd.h>
-
-#include <stdlib.h>
-#include <string.h>
-#include <math.h>
-#include <unistd.h>
-=======
 #include <unistd.h>
 #include <math.h>
 #include <stdlib.h>
 #include <string.h>
->>>>>>> 004f2284
 #include "py/obj.h"
 #include "py/runtime.h"
 #include "py/misc.h"
