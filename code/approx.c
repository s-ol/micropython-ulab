/*
 * This file is part of the micropython-ulab project,
 *
 * https://github.com/v923z/micropython-ulab
 *
 * The MIT License (MIT)
 *
 * Copyright (c) 2020 Zoltán Vörös
*/

#include <math.h>
#include <stdlib.h>
#include <string.h>
#include "py/obj.h"
#include "py/runtime.h"
#include "py/misc.h"
#include "linalg.h"
#include "approx.h"

#if ULAB_APPROX_MODULE

const mp_obj_float_t xtolerance = {{&mp_type_float}, 2.4e-7};
const mp_obj_float_t rtolerance = {{&mp_type_float}, 0.0};
const mp_obj_float_t approx_trapz_dx = {{&mp_type_float}, 1.0};

STATIC mp_float_t approx_python_call(const mp_obj_type_t *type, mp_obj_t fun, mp_float_t x, mp_obj_t *fargs, uint8_t nparams) {
	// Helper function for calculating the value of f(x, a, b, c, ...), 
	// where f is defined in python. Takes a float, returns a float.
    // The array of mp_obj_t type must be supplied, as must the number of parameters (a, b, c...) in nparams
	fargs[0] = mp_obj_new_float(x);
	return mp_obj_get_float(type->call(fun, nparams+1, 0, fargs));
}

STATIC mp_obj_t approx_bisect(size_t n_args, const mp_obj_t *pos_args, mp_map_t *kw_args) {
	// Simple bisection routine
    static const mp_arg_t allowed_args[] = {
        { MP_QSTR_, MP_ARG_REQUIRED | MP_ARG_OBJ, {.u_rom_obj = mp_const_none } },
        { MP_QSTR_, MP_ARG_REQUIRED | MP_ARG_OBJ, {.u_rom_obj = mp_const_none } },
        { MP_QSTR_, MP_ARG_REQUIRED | MP_ARG_OBJ, {.u_rom_obj = mp_const_none} },
        { MP_QSTR_xtol, MP_ARG_KW_ONLY | MP_ARG_OBJ, {.u_rom_obj = MP_ROM_PTR(&xtolerance)} },
        { MP_QSTR_maxiter, MP_ARG_KW_ONLY | MP_ARG_INT, {.u_int = 100} },
    };

    mp_arg_val_t args[MP_ARRAY_SIZE(allowed_args)];
    mp_arg_parse_all(n_args, pos_args, kw_args, MP_ARRAY_SIZE(allowed_args), allowed_args, args);

	mp_obj_t fun = args[0].u_obj;
	const mp_obj_type_t *type = mp_obj_get_type(fun);
	if(type->call == NULL) {
		mp_raise_TypeError(translate("first argument must be a function"));
	}
	mp_float_t xtol = mp_obj_get_float(args[3].u_obj);
	mp_obj_t *fargs = m_new(mp_obj_t, 1);
	mp_float_t left, right;
	mp_float_t x_mid;
	mp_float_t a = mp_obj_get_float(args[1].u_obj);
	mp_float_t b = mp_obj_get_float(args[2].u_obj);
	left = approx_python_call(type, fun, a, fargs, 0);
	right = approx_python_call(type, fun, b, fargs, 0);
	if(left * right > 0) {
		mp_raise_ValueError(translate("function has the same sign at the ends of interval"));
	}
	mp_float_t rtb = left < 0.0 ? a : b;
	mp_float_t dx = left < 0.0 ? b - a : a - b;
	
	for(uint16_t i=0; i < args[4].u_int; i++) {
		dx *= 0.5;
		x_mid = rtb + dx;
		if(approx_python_call(type, fun, x_mid, fargs, 0) < 0.0) {
			rtb = x_mid;
		}
		if(MICROPY_FLOAT_C_FUN(fabs)(dx) < xtol) break;
	}
	return mp_obj_new_float(rtb);
}

MP_DEFINE_CONST_FUN_OBJ_KW(approx_bisect_obj, 3, approx_bisect);

STATIC mp_obj_t approx_newton(size_t n_args, const mp_obj_t *pos_args, mp_map_t *kw_args) {
	// this is actually the secant method, as the first derivative of the function 
	// is not accepted as an argument. The function whose root we want to solve for 
	// must depend on a single variable without parameters, i.e., f(x)
    static const mp_arg_t allowed_args[] = {
        { MP_QSTR_, MP_ARG_REQUIRED | MP_ARG_OBJ, {.u_rom_obj = mp_const_none } },
        { MP_QSTR_, MP_ARG_REQUIRED | MP_ARG_OBJ, {.u_rom_obj = mp_const_none } },
        { MP_QSTR_tol, MP_ARG_KW_ONLY | MP_ARG_OBJ, {.u_rom_obj = MP_ROM_PTR(&xtolerance)} },
        { MP_QSTR_rtol, MP_ARG_KW_ONLY | MP_ARG_OBJ, {.u_rom_obj = MP_ROM_PTR(&rtolerance)} },
        { MP_QSTR_maxiter, MP_ARG_KW_ONLY | MP_ARG_INT, {.u_int = 50} },
    };

    mp_arg_val_t args[MP_ARRAY_SIZE(allowed_args)];
    mp_arg_parse_all(n_args, pos_args, kw_args, MP_ARRAY_SIZE(allowed_args), allowed_args, args);

	mp_obj_t fun = args[0].u_obj;
	const mp_obj_type_t *type = mp_obj_get_type(fun);
	if(type->call == NULL) {
		mp_raise_TypeError(translate("first argument must be a function"));
	}
	mp_float_t x = mp_obj_get_float(args[1].u_obj);
	mp_float_t tol = mp_obj_get_float(args[2].u_obj);
	mp_float_t rtol = mp_obj_get_float(args[3].u_obj);
	mp_float_t dx, df, fx;
	dx = x > 0.0 ? APPROX_EPS * x : -APPROX_EPS * x;
	mp_obj_t *fargs = m_new(mp_obj_t, 1);
	for(uint16_t i=0; i < args[4].u_int; i++) {
		fx = approx_python_call(type, fun, x, fargs, 0);
		df = (approx_python_call(type, fun, x + dx, fargs, 0) - fx) / dx;
		dx = fx / df;
		x -= dx;
		if(MICROPY_FLOAT_C_FUN(fabs)(dx) < (tol + rtol * MICROPY_FLOAT_C_FUN(fabs)(x))) break;
	}
	return mp_obj_new_float(x);
}

MP_DEFINE_CONST_FUN_OBJ_KW(approx_newton_obj, 2, approx_newton);

STATIC mp_obj_t approx_fmin(size_t n_args, const mp_obj_t *pos_args, mp_map_t *kw_args) {
	// downhill simplex method in 1D
    static const mp_arg_t allowed_args[] = {
        { MP_QSTR_, MP_ARG_REQUIRED | MP_ARG_OBJ, {.u_rom_obj = mp_const_none } },
        { MP_QSTR_, MP_ARG_REQUIRED | MP_ARG_OBJ, {.u_rom_obj = mp_const_none } },
        { MP_QSTR_xatol, MP_ARG_KW_ONLY | MP_ARG_OBJ, {.u_rom_obj = MP_ROM_PTR(&xtolerance)} },
        { MP_QSTR_fatol, MP_ARG_KW_ONLY | MP_ARG_OBJ, {.u_rom_obj = MP_ROM_PTR(&xtolerance)} },
        { MP_QSTR_maxiter, MP_ARG_KW_ONLY | MP_ARG_OBJ, {.u_rom_obj = mp_const_none} },
    };

    mp_arg_val_t args[MP_ARRAY_SIZE(allowed_args)];
    mp_arg_parse_all(n_args, pos_args, kw_args, MP_ARRAY_SIZE(allowed_args), allowed_args, args);

	mp_obj_t fun = args[0].u_obj;
	const mp_obj_type_t *type = mp_obj_get_type(fun);
	if(type->call == NULL) {
		mp_raise_TypeError(translate("first argument must be a function"));
	}
	
	// parameters controlling convergence conditions
	mp_float_t xatol = mp_obj_get_float(args[2].u_obj);
	mp_float_t fatol = mp_obj_get_float(args[3].u_obj);	
	uint16_t maxiter = args[4].u_obj == mp_const_none ? 200 : mp_obj_get_int(args[4].u_obj);
	
	mp_float_t x0 = mp_obj_get_float(args[1].u_obj);
	mp_float_t x1 = x0 != 0.0 ? (1.0 + APPROX_NONZDELTA) * x0 : APPROX_ZDELTA;
	mp_obj_t *fargs = m_new(mp_obj_t, 1);
	mp_float_t f0 = approx_python_call(type, fun, x0, fargs, 0);
	mp_float_t f1 = approx_python_call(type, fun, x1, fargs, 0);
	if(f1 < f0) {
		SWAP(mp_float_t, x0, x1);
		SWAP(mp_float_t, f0, f1);
	}
	for(uint16_t i=0; i < maxiter; i++) {
		uint8_t shrink = 0;
		f0 = approx_python_call(type, fun, x0, fargs, 0);
		f1 = approx_python_call(type, fun, x1, fargs, 0);
		
		// reflection
		mp_float_t xr = (1.0 + APPROX_ALPHA) * x0 - APPROX_ALPHA * x1;
		mp_float_t fr = approx_python_call(type, fun, xr, fargs, 0);
		if(fr < f0) { // expansion
			mp_float_t xe = (1 + APPROX_ALPHA * APPROX_BETA) * x0 - APPROX_ALPHA * APPROX_BETA * x1;
			mp_float_t fe = approx_python_call(type, fun, xe, fargs, 0);
			if(fe < fr) {
				x1 = xe;
				f1 = fe;
			} else {
				x1 = xr;
				f1 = fr;
			}
		} else {
			if(fr < f1) { // contraction
				mp_float_t xc = (1 + APPROX_GAMMA * APPROX_ALPHA) * x0 - APPROX_GAMMA * APPROX_ALPHA * x1;
				mp_float_t fc = approx_python_call(type, fun, xc, fargs, 0);
				if(fc < fr) {
					x1 = xc;
					f1 = fc;
				} else {
					shrink = 1;
				}
			} else { // inside contraction
				mp_float_t xc = (1.0 - APPROX_GAMMA) * x0 + APPROX_GAMMA * x1;
				mp_float_t fc = approx_python_call(type, fun, xc, fargs, 0);
				if(fc < f1) {
					x1 = xc;
					f1 = fc;
				} else {
					shrink = 1;
				}
			}
			if(shrink == 1) {
				x1 = x0 + APPROX_DELTA * (x1 - x0);
				f1 = approx_python_call(type, fun, x1, fargs, 0);
			}
			if((MICROPY_FLOAT_C_FUN(fabs)(f1 - f0) < fatol) || 
				(MICROPY_FLOAT_C_FUN(fabs)(x1 - x0) < xatol)) {
				break;
			}
			if(f1 < f0) {
				SWAP(mp_float_t, x0, x1);
				SWAP(mp_float_t, f0, f1);
			}
		}
	}
	return mp_obj_new_float(x0);
}

MP_DEFINE_CONST_FUN_OBJ_KW(approx_fmin_obj, 2, approx_fmin);

#if 0
static void approx_jacobi(const mp_obj_type_t *type, mp_obj_t fun, mp_float_t *x, mp_float_t *y, uint16_t len, mp_float_t *params, uint8_t nparams, mp_float_t *jacobi, mp_float_t *grad) {
    /* Calculates the Jacobian and the gradient of the cost function
     * 
     * The entries in the Jacobian are 
     * J(m, n) = de_m/da_n, 
     * 
     * where 
     * 
     * e_m = (f(x_m, a1, a2, ...) - y_m)/sigma_m is the error at x_m, 
     * 
     * and
     * 
     * a1, a2, ..., a_n are the free parameters
     */
    mp_obj_t *fargs0 = m_new(mp_obj_t, lenp+1); 
    mp_obj_t *fargs1 = m_new(mp_obj_t, lenp+1);
    for(uint8_t p=0; p < nparams; p++) {
        fargs0[p+1] = mp_obj_new_float(params[p]);
        fargs1[p+1] = mp_obj_new_float(params[p]);
    }
    for(uint8_t p=0; p < nparams; p++) {
        mp_float_t da = params[p] != 0.0 ? (1.0 + APPROX_NONZDELTA) * params[p] : APPROX_ZDELTA;
        fargs1[p+1] = mp_obj_new_float(params[p] + da);
        grad[p] = 0.0;
        for(uint16_t i=0; i < len; i++) {
            mp_float_t f0 = approx_python_call(type, fun, x[i], fargs0, nparams);
            mp_float_t f1 = approx_python_call(type, fun, x[i], fargs1, nparams);
            jacobi[i*nparamp+p] = (f1 - f0) / da;
            grad[p] += (f0 - y[i]) * jacobi[i*nparamp+p];
        }
        fargs1[p+1] = fargs0[p+1]; // set back to the original value
    }
}

static void approx_delta(mp_float_t *jacobi, mp_float_t *grad, uint16_t len, uint8_t nparams, mp_float_t lambda) {
    // 
}

mp_obj_t approx_curve_fit(size_t n_args, const mp_obj_t *pos_args, mp_map_t *kw_args) {
	// Levenberg-Marquardt non-linear fit
    // The implementation follows the introductory discussion in Mark Tanstrum's paper, https://arxiv.org/abs/1201.5885
    static const mp_arg_t allowed_args[] = {
        { MP_QSTR_, MP_ARG_REQUIRED | MP_ARG_OBJ, {.u_rom_obj = mp_const_none } },
        { MP_QSTR_, MP_ARG_REQUIRED | MP_ARG_OBJ, {.u_rom_obj = mp_const_none } },
        { MP_QSTR_, MP_ARG_REQUIRED | MP_ARG_OBJ, {.u_rom_obj = mp_const_none } },
        { MP_QSTR_p0, MP_ARG_REQUIRED | MP_ARG_OBJ, {.u_rom_obj = mp_const_none } },
        { MP_QSTR_xatol, MP_ARG_KW_ONLY | MP_ARG_OBJ, {.u_rom_obj = MP_ROM_PTR(&xtolerance)} },
        { MP_QSTR_fatol, MP_ARG_KW_ONLY | MP_ARG_OBJ, {.u_rom_obj = MP_ROM_PTR(&xtolerance)} },
        { MP_QSTR_maxiter, MP_ARG_KW_ONLY | MP_ARG_OBJ, {.u_rom_obj = mp_const_none} },
    };

    mp_arg_val_t args[MP_ARRAY_SIZE(allowed_args)];
    mp_arg_parse_all(n_args, pos_args, kw_args, MP_ARRAY_SIZE(allowed_args), allowed_args, args);

	mp_obj_t fun = args[0].u_obj;
	const mp_obj_type_t *type = mp_obj_get_type(fun);
	if(type->call == NULL) {
		mp_raise_TypeError(translate("first argument must be a function"));
	}
    
	mp_obj_t x_obj = args[1].u_obj;
	mp_obj_t y_obj = args[2].u_obj;
    mp_obj_t p0_obj = args[3].u_obj;
    if(!ndarray_object_is_nditerable(x_obj) || !ndarray_object_is_nditerable(y_obj)) {
        mp_raise_TypeError(translate("data must be iterable"));
    }
    if(!ndarray_object_is_nditerable(p0_obj)) {
        mp_raise_TypeError(translate("initial values must be iterable"));
    }
    uint16_t len = (uint16_t)mp_obj_get_int(mp_obj_len_maybe(x_obj));
    uint8_t lenp = (uint8_t)mp_obj_get_int(mp_obj_len_maybe(p0_obj));
    if(len != (uint16_t)mp_obj_get_int(mp_obj_len_maybe(y_obj))) {
        mp_raise_ValueError(translate("data must be of equal length"));
    }

    mp_float_t *x = m_new(mp_float_t, len);
    fill_array_iterable(x, x_obj);
    mp_float_t *y = m_new(mp_float_t, len);
    fill_array_iterable(y, y_obj);
    mp_float_t *p0 = m_new(mp_float_t, lenp);
    fill_array_iterable(p0, p0_obj);
    mp_float_t *grad = m_new(mp_float_t, len);
    mp_float_t *jacobi = m_new(mp_float_t, len*len);
    mp_obj_t *fargs = m_new(mp_obj_t, lenp+1);

    m_del(mp_float_t, p0, lenp);
	// parameters controlling convergence conditions
	//mp_float_t xatol = mp_obj_get_float(args[2].u_obj);
	//mp_float_t fatol = mp_obj_get_float(args[3].u_obj);	
    
    // this has finite binary representation; we will multiply/divide by 4
    //mp_float_t lambda = 0.0078125; 
    
    //linalg_invert_matrix(mp_float_t *data, size_t N)
    
    m_del(mp_float_t, x, len);
    m_del(mp_float_t, y, len);
    m_del(mp_float_t, grad, len);
    m_del(mp_float_t, jacobi, len*len);
    m_del(mp_obj_t, fargs, lenp+1);
    return mp_const_none;
}

MP_DEFINE_CONST_FUN_OBJ_KW(approx_curve_fit_obj, 2, approx_curve_fit);

#endif

STATIC mp_obj_t approx_interp(size_t n_args, const mp_obj_t *pos_args, mp_map_t *kw_args) {
    static const mp_arg_t allowed_args[] = {
        { MP_QSTR_, MP_ARG_REQUIRED | MP_ARG_OBJ, {.u_rom_obj = mp_const_none } },
        { MP_QSTR_, MP_ARG_REQUIRED | MP_ARG_OBJ, {.u_rom_obj = mp_const_none } },
        { MP_QSTR_, MP_ARG_REQUIRED | MP_ARG_OBJ, {.u_rom_obj = mp_const_none } },
        { MP_QSTR_left, MP_ARG_KW_ONLY | MP_ARG_OBJ, {.u_rom_obj = mp_const_none} },
        { MP_QSTR_right, MP_ARG_KW_ONLY | MP_ARG_OBJ, {.u_rom_obj = mp_const_none} },
    };
	mp_arg_val_t args[MP_ARRAY_SIZE(allowed_args)];
    mp_arg_parse_all(n_args, pos_args, kw_args, MP_ARRAY_SIZE(allowed_args), allowed_args, args);
	
	ndarray_obj_t *x = ndarray_from_mp_obj(args[0].u_obj);
	ndarray_obj_t *xp = ndarray_from_mp_obj(args[1].u_obj); // xp must hold an increasing sequence of independent values
	ndarray_obj_t *fp = ndarray_from_mp_obj(args[2].u_obj);
	if(((xp->m != 1) && (xp->n != 1)) || ((fp->m != 1) && (fp->n != 1)) || 
		(xp->array->len < 2) || (fp->array->len < 2) || (xp->array->len != fp->array->len)) {
		mp_raise_ValueError(translate("interp is defined for 1D arrays of equal length"));
	}
	ndarray_obj_t *y = create_new_ndarray(x->m, x->n, NDARRAY_FLOAT);
	mp_float_t left_value, right_value;
	mp_float_t xp_left = ndarray_get_float_value(xp->array->items, xp->array->typecode, 0);
	mp_float_t xp_right = ndarray_get_float_value(xp->array->items, xp->array->typecode, xp->array->len-1);
	if(args[3].u_obj == mp_const_none) {
		left_value = ndarray_get_float_value(fp->array->items, fp->array->typecode, 0);
	} else {
		left_value = mp_obj_get_float(args[3].u_obj);
	}
	if(args[4].u_obj == mp_const_none) {
		right_value = ndarray_get_float_value(fp->array->items, fp->array->typecode, fp->array->len-1);
	} else {
		right_value = mp_obj_get_float(args[4].u_obj);
	}
	mp_float_t *yarray = (mp_float_t *)y->array->items;
	for(size_t i=0; i < x->array->len; i++, yarray++) {
		mp_float_t x_value = ndarray_get_float_value(x->array->items, x->array->typecode, i);
		if(x_value <= xp_left) {
			*yarray = left_value;
		} else if(x_value >= xp_right) {
			*yarray = right_value;
		} else { // do the binary search here
			mp_float_t xp_left_, xp_right_;
			mp_float_t fp_left, fp_right;
			size_t left_index = 0, right_index = xp->array->len - 1, middle_index;
			while(right_index - left_index > 1) {
				middle_index = left_index + (right_index - left_index) / 2;
				mp_float_t xp_middle = ndarray_get_float_value(xp->array->items, xp->array->typecode, middle_index);
				if(x_value <= xp_middle) {
					right_index = middle_index;
				} else {
					left_index = middle_index;
				}
			}
			xp_left_ = ndarray_get_float_value(xp->array->items, xp->array->typecode, left_index);
			xp_right_ = ndarray_get_float_value(xp->array->items, xp->array->typecode, right_index);
			fp_left = ndarray_get_float_value(fp->array->items, fp->array->typecode, left_index);
			fp_right = ndarray_get_float_value(fp->array->items, fp->array->typecode, right_index);
			*yarray = fp_left + (x_value - xp_left_) * (fp_right - fp_left) / (xp_right_ - xp_left_);
		}
	}
	return MP_OBJ_FROM_PTR(y);
}

MP_DEFINE_CONST_FUN_OBJ_KW(approx_interp_obj, 2, approx_interp);

<<<<<<< HEAD

=======
>>>>>>> f5c15f0c
STATIC mp_obj_t approx_trapz(size_t n_args, const mp_obj_t *pos_args, mp_map_t *kw_args) {
    static const mp_arg_t allowed_args[] = {
        { MP_QSTR_, MP_ARG_REQUIRED | MP_ARG_OBJ, {.u_rom_obj = mp_const_none } },
        { MP_QSTR_x, MP_ARG_OBJ, {.u_rom_obj = mp_const_none } },
        { MP_QSTR_dx, MP_ARG_OBJ, {.u_rom_obj = MP_ROM_PTR(&approx_trapz_dx)} },
    };
	mp_arg_val_t args[MP_ARRAY_SIZE(allowed_args)];
    mp_arg_parse_all(n_args, pos_args, kw_args, MP_ARRAY_SIZE(allowed_args), allowed_args, args);
	
	ndarray_obj_t *y = ndarray_from_mp_obj(args[0].u_obj);
	ndarray_obj_t *x;
    mp_float_t sum = 0.0;
    if(y->array->len < 2) {
        return mp_obj_new_float(sum);        
    }
    if(args[1].u_obj != mp_const_none) {
        x = ndarray_from_mp_obj(args[1].u_obj); // x must hold an increasing sequence of independent values
        if(((y->m != 1) && (y->n != 1)) || ((x->m != 1) && (x->n != 1)) || (y->array->len != x->array->len)) {
            mp_raise_ValueError(translate("trapz is defined for 1D arrays of equal length"));
        }
        mp_float_t x1, x2, y1, y2;
        y1 = ndarray_get_float_value(y->array->items, y->array->typecode, 0);
        x1 = ndarray_get_float_value(x->array->items, x->array->typecode, 0);
        for(size_t i=1; i < y->array->len; i++) {
            y2 = ndarray_get_float_value(y->array->items, y->array->typecode, i);
            x2 = ndarray_get_float_value(x->array->items, x->array->typecode, i);
            sum += (x2 - x1) * (y2 + y1);
            x1 = x2;
            y1 = y2;
		}
    }
    else {
        mp_float_t y1, y2;
        mp_float_t dx = mp_obj_get_float(args[2].u_obj);
        y1 = ndarray_get_float_value(y->array->items, y->array->typecode, 0);
        for(size_t i=1; i < y->array->len; i++) {
            y2 = ndarray_get_float_value(y->array->items, y->array->typecode, i);
            sum += (y2 + y1);
            y1 = y2;
		}
        sum *= dx;
	}
	return mp_obj_new_float(0.5*sum);
}

MP_DEFINE_CONST_FUN_OBJ_KW(approx_trapz_obj, 1, approx_trapz);

STATIC const mp_rom_map_elem_t ulab_approx_globals_table[] = {
    { MP_OBJ_NEW_QSTR(MP_QSTR___name__), MP_OBJ_NEW_QSTR(MP_QSTR_approx) },
    { MP_OBJ_NEW_QSTR(MP_QSTR_bisect), (mp_obj_t)&approx_bisect_obj },
    { MP_OBJ_NEW_QSTR(MP_QSTR_newton), (mp_obj_t)&approx_newton_obj },
    { MP_OBJ_NEW_QSTR(MP_QSTR_fmin), (mp_obj_t)&approx_fmin_obj },
//    { MP_OBJ_NEW_QSTR(MP_QSTR_curve_fit), (mp_obj_t)&approx_curve_fit_obj },
    { MP_OBJ_NEW_QSTR(MP_QSTR_interp), (mp_obj_t)&approx_interp_obj },
    { MP_OBJ_NEW_QSTR(MP_QSTR_trapz), (mp_obj_t)&approx_trapz_obj },
};

STATIC MP_DEFINE_CONST_DICT(mp_module_ulab_approx_globals, ulab_approx_globals_table);

mp_obj_module_t ulab_approx_module = {
    .base = { &mp_type_module },
    .globals = (mp_obj_dict_t*)&mp_module_ulab_approx_globals,
};

#endif
<|MERGE_RESOLUTION|>--- conflicted
+++ resolved
@@ -376,10 +376,6 @@
 
 MP_DEFINE_CONST_FUN_OBJ_KW(approx_interp_obj, 2, approx_interp);
 
-<<<<<<< HEAD
-
-=======
->>>>>>> f5c15f0c
 STATIC mp_obj_t approx_trapz(size_t n_args, const mp_obj_t *pos_args, mp_map_t *kw_args) {
     static const mp_arg_t allowed_args[] = {
         { MP_QSTR_, MP_ARG_REQUIRED | MP_ARG_OBJ, {.u_rom_obj = mp_const_none } },
