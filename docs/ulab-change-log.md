<<<<<<< HEAD
Tue, 31 Mar 2020

version 0.39.0

	added the ** operator, and operand swapping in binary operators

=======
Thu, 2 Apr 2020

version 0.38.1

	added fast option, when initialising from ndarray_properties
	
>>>>>>> 0d5dc6b0
Thu, 12 Mar 2020

version 0.38.0

	added initialisation from ndarray, and the around function

Tue, 10 Mar 2020

version 0.37.0

	added Cholesky decomposition to linalg.c
	
Thu, 27 Feb 2020

version 0.36.0

	moved zeros, ones, eye and linspace into separate module (they are still bound at the top level)
	
Thu, 27 Feb 2020

version 0.35.0

    Move zeros, ones back into top level ulab module

Tue, 18 Feb 2020

version 0.34.0

    split ulab into multiple modules

Sun, 16 Feb 2020

version 0.33.2

    moved properties into ndarray_properties.h, implemented pointer arithmetic in fft.c to save some time

Fri, 14 Feb 2020

version 0.33.1

    added the __name__attribute to all sub-modules

Thu, 13 Feb 2020

version 0.33.0

    sub-modules are now proper sub-modules of ulab

Mon, 17 Feb 2020

version 0.32.1

    temporary fix for issue #40
    
Tue, 11 Feb 2020

version 0.32.0

    added itemsize, size and shape attributes to ndarrays, and removed rawsize

Mon, 10 Feb 2020

version 0.31.0

    removed asbytearray, and added buffer protocol to ndarrays, fixed bad error in filter.c
    
Sun, 09 Feb 2020

version 0.30.2

    fixed slice_length in ndarray.c

Sat, 08 Feb 2020

version 0.30.1

    fixed typecode error, added variable inspection, and replaced ternary operators in filter.c
    
Fri, 07 Feb 2020

version 0.30.0

    ulab functions can arbitrarily be excluded from the firmware via the ulab.h configuration file
    
Thu, 06 Feb 2020

version 0.27.0

    add convolve, the start of a 'filter' functionality group

Wed, 29 Jan 2020

version 0.26.7

    fixed indexing error in linalg.dot

Mon, 20 Jan 2020

version 0.26.6

    replaced MP_ROM_PTR(&mp_const_none_obj), so that module can be compiled for the nucleo board

Tue, 7 Jan 2020

version 0.26.5

    fixed glitch in numerical.c, numerical.h

Mon, 6 Jan 2020

version 0.26.4

    switched version constant to string

Tue, 31 Dec 2019

version 0.263

    changed declaration of ulab_ndarray_type to extern

Fri, 29 Nov 2019

version 0.262

    fixed error in macro in vectorise.h

Thu, 28 Nov 2019

version 0.261

    fixed bad indexing error in linalg.dot

Tue, 6 Nov 2019

version 0.26

    added in-place sorting (method of ndarray), and argsort
    
Mon, 4 Nov 2019

version 0.25

    added first implementation of sort, and fixed section on compiling the module in the manual

Thu, 31 Oct 2019

version 0.24

    added diff to numerical.c
    
Tue, 29 Oct 2019

version 0.23

    major revamp of subscription method

Sat, 19 Oct 2019

version 0.21

    fixed trivial bug in .rawsize()

Sat, 19 Oct 2019

version 0.22

    fixed small error in linalg_det, and implemented linalg_eig.


Thu, 17 Oct 2019

version 0.21

    implemented uniform interface for fft, and spectrum, and added ifft.

Wed, 16 Oct 2019

version 0.20

    Added flip function to numerical.c, and moved the size function to linalg. In addition, 
    size is a function now, and not a method.

Tue, 15 Oct 2019

version 0.19

    fixed roll in numerical.c: it can now accept the axis=None keyword argument, added determinant to linalg.c

Mon, 14 Oct 2019

version 0.18

    fixed min/man function in numerical.c; it conforms to numpy behaviour

Fri, 11 Oct 2019

version 0.171

    found and fixed small bux in roll function

Fri, 11 Oct 2019

version 0.17

    universal function can now take arbitrary typecodes

Fri, 11 Oct 2019

version 0.161

    fixed bad error in iterator, and make_new_ndarray 
    
Thu, 10 Oct 2019

varsion 0.16

    changed ndarray to array in ulab.c, so as to conform to numpy's notation
    extended subscr method to include slices (partially works)
    
Tue, 8 Oct 2019

version 0.15

    added inv, neg, pos, and abs unary operators to ndarray.c
    
Mon, 7 Oct 2019

version 0.14

    made the internal binary_op function tighter, and added keyword arguments to linspace
    
Sat, 4 Oct 2019

version 0.13

    added the <, <=, >, >= binary operators to ndarray

Fri, 4 Oct 2019

version 0.12

    added .flatten to ndarray, ones, zeros, and eye to linalg

Thu, 3 Oct 2019

version 0.11
    
    binary operators are now based on macros<|MERGE_RESOLUTION|>--- conflicted
+++ resolved
@@ -1,18 +1,15 @@
-<<<<<<< HEAD
-Tue, 31 Mar 2020
+Thu, 2 Apr 2020
 
 version 0.39.0
 
 	added the ** operator, and operand swapping in binary operators
 
-=======
 Thu, 2 Apr 2020
 
 version 0.38.1
 
 	added fast option, when initialising from ndarray_properties
-	
->>>>>>> 0d5dc6b0
+
 Thu, 12 Mar 2020
 
 version 0.38.0
