--- conflicted
+++ resolved
@@ -1,14 +1,12 @@
 Thu, 19 Nov 2020
 
-<<<<<<< HEAD
 version 1.4.3
 
     fixed full, zeros, ones
-=======
+
 version 1.4.2
 
     fixed dtype
->>>>>>> 6422d8c5
 
 Wed, 18 Nov 2020
 
