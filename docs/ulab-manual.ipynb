--- conflicted
+++ resolved
@@ -5,13 +5,8 @@
    "execution_count": 1,
    "metadata": {
     "ExecuteTime": {
-<<<<<<< HEAD
-     "end_time": "2020-05-19T16:43:37.094182Z",
-     "start_time": "2020-05-19T16:43:36.902288Z"
-=======
      "end_time": "2020-05-01T09:27:13.438054Z",
      "start_time": "2020-05-01T09:27:13.191491Z"
->>>>>>> e509d3ca
     }
    },
    "outputs": [
@@ -32,13 +27,8 @@
    "execution_count": 2,
    "metadata": {
     "ExecuteTime": {
-<<<<<<< HEAD
-     "end_time": "2020-05-19T16:43:40.416090Z",
-     "start_time": "2020-05-19T16:43:40.409656Z"
-=======
      "end_time": "2020-05-06T21:53:56.928052Z",
      "start_time": "2020-05-06T21:53:56.920487Z"
->>>>>>> e509d3ca
     }
    },
    "outputs": [
@@ -76,11 +66,7 @@
     "author = 'Zoltán Vörös'\n",
     "\n",
     "# The full version, including alpha/beta/rc tags\n",
-<<<<<<< HEAD
     "release = '0.50.0'\n",
-=======
-    "release = '0.46.1'\n",
->>>>>>> e509d3ca
     "\n",
     "\n",
     "# -- General configuration ---------------------------------------------------\n",
@@ -134,19 +120,11 @@
   },
   {
    "cell_type": "code",
-<<<<<<< HEAD
    "execution_count": 13,
    "metadata": {
     "ExecuteTime": {
      "end_time": "2020-05-19T17:06:24.214102Z",
      "start_time": "2020-05-19T17:06:20.674725Z"
-=======
-   "execution_count": 64,
-   "metadata": {
-    "ExecuteTime": {
-     "end_time": "2020-05-07T07:40:08.312112Z",
-     "start_time": "2020-05-07T07:40:04.392576Z"
->>>>>>> e509d3ca
     }
    },
    "outputs": [],
@@ -325,13 +303,8 @@
    "execution_count": 3,
    "metadata": {
     "ExecuteTime": {
-<<<<<<< HEAD
      "end_time": "2020-05-19T16:43:45.068268Z",
      "start_time": "2020-05-19T16:43:45.061690Z"
-=======
-     "end_time": "2020-05-06T21:54:07.062285Z",
-     "start_time": "2020-05-06T21:54:07.057709Z"
->>>>>>> e509d3ca
     }
    },
    "outputs": [],
@@ -348,13 +321,8 @@
    "execution_count": 4,
    "metadata": {
     "ExecuteTime": {
-<<<<<<< HEAD
      "end_time": "2020-05-19T16:43:46.751892Z",
      "start_time": "2020-05-19T16:43:46.718346Z"
-=======
-     "end_time": "2020-05-06T21:54:10.696369Z",
-     "start_time": "2020-05-06T21:54:10.661413Z"
->>>>>>> e509d3ca
     }
    },
    "outputs": [],
@@ -552,11 +520,7 @@
     "- polynomial fits to numerical data\n",
     "- fast Fourier transforms\n",
     "\n",
-<<<<<<< HEAD
     "At the time of writing this manual (for version 0.50.0), the library adds approximately 40 kB of extra compiled code to the micropython (pyboard.v.11) firmware. However, if you are tight with flash space, you can easily shave off a couple of kB. See the section on [customising ulab](#Custom_builds).\n",
-=======
-    "At the time of writing this manual (for version 0.46.0), the library adds approximately 40 kB of extra compiled code to the micropython (pyboard.v.11) firmware. However, if you are tight with flash space, you can easily shave off a couple of kB. See the section on [customising ulab](#Custom_builds).\n",
->>>>>>> e509d3ca
     "\n",
     "## Resources and legal matters\n",
     "\n",
@@ -3310,7 +3274,6 @@
     "@timeit\n",
     "def timed_vectorised_square(iterable):\n",
     "    return vf(iterable)\n",
-<<<<<<< HEAD
     "\n",
     "@timeit\n",
     "def timed_python_square(iterable):\n",
@@ -3333,30 +3296,6 @@
     "print('\\nlist comprehension + ndarray conversion')\n",
     "squares = timed_ndarray_square(range(1000))\n",
     "\n",
-=======
-    "\n",
-    "@timeit\n",
-    "def timed_python_square(iterable):\n",
-    "    return [f(i) for i in iterable]\n",
-    "\n",
-    "@timeit\n",
-    "def timed_ndarray_square(iterable):\n",
-    "    return np.array([f(i) for i in iterable])\n",
-    "\n",
-    "@timeit\n",
-    "def timed_ulab_square(ndarray):\n",
-    "    return ndarray**2\n",
-    "\n",
-    "print('vectorised function')\n",
-    "squares = timed_vectorised_square(range(1000))\n",
-    "\n",
-    "print('\\nlist comprehension')\n",
-    "squares = timed_python_square(range(1000))\n",
-    "\n",
-    "print('\\nlist comprehension + ndarray conversion')\n",
-    "squares = timed_ndarray_square(range(1000))\n",
-    "\n",
->>>>>>> e509d3ca
     "print('\\nsquaring an ndarray entirely in ulab')\n",
     "a = np.array(range(1000))\n",
     "squares = timed_ulab_square(a)"
